//===--- ParseDecl.cpp - Swift Language Parser for Declarations -----------===//
//
// This source file is part of the Swift.org open source project
//
// Copyright (c) 2014 - 2019 Apple Inc. and the Swift project authors
// Licensed under Apache License v2.0 with Runtime Library Exception
//
// See https://swift.org/LICENSE.txt for license information
// See https://swift.org/CONTRIBUTORS.txt for the list of Swift project authors
//
//===----------------------------------------------------------------------===//
//
// Declaration Parsing and AST Building
//
//===----------------------------------------------------------------------===//

#include "swift/Parse/Parser.h"
#include "swift/Parse/CodeCompletionCallbacks.h"
#include "swift/Parse/ParsedSyntaxRecorder.h"
#include "swift/Parse/ParseSILSupport.h"
#include "swift/Parse/SyntaxParsingContext.h"
#include "swift/Syntax/SyntaxKind.h"
#include "swift/Subsystems.h"
#include "swift/AST/ASTWalker.h"
#include "swift/AST/Attr.h"
#include "swift/AST/GenericParamList.h"
#include "swift/AST/LazyResolver.h"
#include "swift/AST/DebuggerClient.h"
#include "swift/AST/DiagnosticsParse.h"
#include "swift/AST/Initializer.h"
#include "swift/AST/Module.h"
#include "swift/AST/ParameterList.h"
#include "swift/AST/ParseRequests.h"
#include "swift/AST/SourceFile.h"
#include "swift/Basic/Defer.h"
#include "swift/Basic/Statistic.h"
#include "swift/Basic/StringExtras.h"
#include "clang/Basic/CharInfo.h"
#include "llvm/Support/Compiler.h"
#include "llvm/Support/MemoryBuffer.h"
#include "llvm/Support/Path.h"
#include "llvm/Support/SaveAndRestore.h"
#include "llvm/ADT/PointerUnion.h"
#include "llvm/ADT/StringSwitch.h"
#include "llvm/ADT/Twine.h"
#include "llvm/ADT/StringSet.h"
#include <algorithm>

using namespace swift;
using namespace syntax;

namespace {
  /// A RAII object for deciding whether this DeclKind needs special
  /// treatment when parsing in the "debugger context", and implementing
  /// that treatment.  The problem arises because, when lldb
  /// uses swift to parse expressions, it needs to emulate the current
  /// frame's scope. We do that, for instance, by making a class extension
  /// and running the code in a function in that extension.
  ///
  /// This causes two kinds of issues:
  /// 1) Some DeclKinds require to be parsed in TopLevel contexts only.
  /// 2) Sometimes the debugger wants a Decl to live beyond the current
  /// function invocation, in which case it should be parsed at the
  /// file scope level so it will be set up correctly for this purpose.
  ///
  /// Creating an instance of this object will cause it to figure out
  /// whether we are in the debugger function, and whether it needs to swap
  /// the Decl that is currently being parsed.
  ///
  /// If you are making one of these objects to address issue 1, call
  /// the constructor that only takes a DeclKind, and it will be moved
  /// unconditionally.  Otherwise pass in the Name and DeclKind and the
  /// DebuggerClient will be asked whether to move it or not.
  class DebuggerContextChange {
  protected:
    Parser &P;
    Optional<Parser::ContextChange> CC;
    SourceFile *SF;
  public:
    DebuggerContextChange(Parser &P) : P(P), SF(nullptr) {
      if (!inDebuggerContext())
        return;

      switchContext();
    }
    
    DebuggerContextChange(Parser &P, Identifier Name, DeclKind Kind)
        : P(P), SF(nullptr) {
      if (!inDebuggerContext())
        return;

      if (auto *client = getDebuggerClient())
        if (client->shouldGlobalize(Name, Kind))
          switchContext();
    }
    
    bool movedToTopLevel() {
      return CC.hasValue();
    }
    
    template <typename T>
    ParserResult<T>
    fixupParserResult(ParserResult<T> &Result) {
      ParserStatus Status = Result;
      return fixupParserResult(Status, Result.getPtrOrNull());
    }
    
    template <typename T>
    ParserResult<T>
    fixupParserResult(T *D) {
      if (movedToTopLevel())
        hoistDecl(D);
      return ParserResult<T>(D);
    }
    
    template <typename T>
    ParserResult<T>
    fixupParserResult(ParserStatus Status, T *D) {
      if (movedToTopLevel())
        hoistDecl(D);
      return makeParserResult(Status, D);
    }

    // The destructor doesn't need to do anything, the CC's destructor will
    // pop the context if we set it.
    ~DebuggerContextChange () {}

  private:
    DebuggerClient *getDebuggerClient() {
      ModuleDecl *M = P.CurDeclContext->getParentModule();
      return M->getDebugClient();
    }
    
    bool inDebuggerContext() {
      if (!P.Context.LangOpts.DebuggerSupport)
        return false;
      if (!P.CurDeclContext)
        return false;
      auto *func = dyn_cast<FuncDecl>(P.CurDeclContext);
      if (!func)
        return false;

      if (!func->getAttrs().hasAttribute<LLDBDebuggerFunctionAttr>())
        return false;

      return true;
    }
    
    void switchContext() {
      SF = P.CurDeclContext->getParentSourceFile();
      CC.emplace(P, SF);
    }

    template<typename T>
    void hoistDecl(T *D) {
      D->setHoisted();
      SF->addHoistedDecl(D);
      getDebuggerClient()->didGlobalize(D);
    }
  };
} // end anonymous namespace

/// Main entrypoint for the parser.
///
/// \verbatim
///   top-level:
///     stmt-brace-item*
///     decl-sil       [[only in SIL mode]
///     decl-sil-stage [[only in SIL mode]
/// \endverbatim
void Parser::parseTopLevel(SmallVectorImpl<Decl *> &decls) {
  // Prime the lexer.
  if (Tok.is(tok::NUM_TOKENS))
    consumeTokenWithoutFeedingReceiver();

  // Parse the body of the file.
  SmallVector<ASTNode, 128> items;
  while (!Tok.is(tok::eof)) {
    // If we run into a SIL decl, skip over until the next Swift decl. We need
    // to delay parsing these, as SIL parsing currently requires type checking
    // Swift decls.
    if (isStartOfSILDecl()) {
      assert(!isStartOfSwiftDecl() && "Start of both a Swift and SIL decl?");
      skipSILUntilSwiftDecl();
      continue;
    }

    parseBraceItems(items, allowTopLevelCode()
                               ? BraceItemListKind::TopLevelCode
                               : BraceItemListKind::TopLevelLibrary);

    // In the case of a catastrophic parse error, consume any trailing
    // #else, #elseif, or #endif and move on to the next statement or
    // declaration block.
    if (Tok.is(tok::pound_else) || Tok.is(tok::pound_elseif) ||
        Tok.is(tok::pound_endif)) {
      diagnose(Tok.getLoc(),
               diag::unexpected_conditional_compilation_block_terminator);
      // Create 'UnknownDecl' for orphan directives.
      SyntaxParsingContext itemCtxt(SyntaxContext, SyntaxKind::CodeBlockItem);
      SyntaxParsingContext declCtxt(SyntaxContext, SyntaxContextKind::Decl);

      consumeToken();
    }
  }

  // Then append the top-level decls we parsed.
  for (auto item : items) {
    auto *decl = item.get<Decl *>();
    assert(!isa<AccessorDecl>(decl) && "accessors should not be added here");
    decls.push_back(decl);
  }

  // Finalize the syntax context.
  SyntaxContext->addToken(Tok, LeadingTrivia, TrailingTrivia);
}

bool Parser::parseTopLevelSIL() {
  assert(SIL && isInSILMode());

  // Prime the lexer.
  if (Tok.is(tok::NUM_TOKENS))
    consumeTokenWithoutFeedingReceiver();

  auto skipToNextSILDecl = [&]() {
    while (!Tok.is(tok::eof) && !isStartOfSILDecl())
      skipSingle();
  };

  auto hadError = false;
  while (!Tok.is(tok::eof)) {
    // If we run into a Swift decl, skip over until we find the next SIL decl.
    if (isStartOfSwiftDecl()) {
      assert(!isStartOfSILDecl() && "Start of both a Swift and SIL decl?");
      skipToNextSILDecl();
      continue;
    }

    switch (Tok.getKind()) {
#define CASE_SIL(KW, NAME)                                                     \
    case tok::kw_##KW: {                                                       \
      /* If we failed to parse a SIL decl, move onto the next SIL decl to      \
         better help recovery. */                                              \
      if (SIL->parse##NAME(*this)) {                                           \
        Lexer::SILBodyRAII sbr(*L);                                            \
        skipToNextSILDecl();                                                   \
        hadError = true;                                                       \
      }                                                                        \
      break;                                                                   \
    }
    CASE_SIL(sil, DeclSIL)
    CASE_SIL(sil_stage, DeclSILStage)
    CASE_SIL(sil_vtable, SILVTable)
    CASE_SIL(sil_global, SILGlobal)
    CASE_SIL(sil_witness_table, SILWitnessTable)
    CASE_SIL(sil_default_witness_table, SILDefaultWitnessTable)
    CASE_SIL(sil_differentiability_witness, SILDifferentiabilityWitness)
    CASE_SIL(sil_coverage_map, SILCoverageMap)
    CASE_SIL(sil_property, SILProperty)
    CASE_SIL(sil_scope, SILScope)
#undef CASE_SIL
    default:
      // If we reached here, we have something malformed that isn't a Swift decl
      // or a SIL decl. Emit an error and skip ahead to the next SIL decl.
      diagnose(Tok, diag::expected_sil_keyword);
      skipToNextSILDecl();
      hadError = true;
      break;
    }
  }
  return hadError;
}

ParserResult<AvailableAttr> Parser::parseExtendedAvailabilitySpecList(
    SourceLoc AtLoc, SourceLoc AttrLoc, StringRef AttrName) {
  // Check 'Tok', return false if ':' or '=' cannot be found.
  // Complain if '=' is found and suggest replacing it with ": ".
  auto findAttrValueDelimiter = [&]() -> bool {
    if (!Tok.is(tok::colon)) {
      if (!Tok.is(tok::equal))
        return false;

      diagnose(Tok.getLoc(), diag::replace_equal_with_colon_for_value)
          .fixItReplace(Tok.getLoc(), ": ");
    }
    return true;
  };

  struct VersionArg {
    llvm::VersionTuple Version;
    SourceRange Range;
    SourceLoc DelimiterLoc;
    bool empty() const {
      return Version.empty();
    }
  };

  StringRef Platform = Tok.getText();

  StringRef Message, Renamed;
  VersionArg Introduced, Deprecated, Obsoleted;
  auto PlatformAgnostic = PlatformAgnosticAvailabilityKind::None;

  SyntaxParsingContext AvailabilitySpecContext(
      SyntaxContext, SyntaxKind::AvailabilitySpecList);

  bool HasUpcomingEntry = false;

  {
    SyntaxParsingContext EntryContext(SyntaxContext,
                                      SyntaxKind::AvailabilityArgument);
    consumeToken();
    if (consumeIf(tok::comma)) {
      HasUpcomingEntry = true;
    }
  }

  bool AnyAnnotations = false;
  bool AnyArgumentInvalid = false;
  int ParamIndex = 0;

  while (HasUpcomingEntry) {
    SyntaxParsingContext EntryContext(SyntaxContext,
                                      SyntaxKind::AvailabilityArgument);
    auto ArgumentLoc = Tok.getLoc();
    AnyAnnotations = true;
    StringRef ArgumentKindStr = Tok.getText();
    ++ParamIndex;

    enum {
      IsMessage, IsRenamed,
      IsIntroduced, IsDeprecated, IsObsoleted,
      IsUnavailable,
      IsInvalid
    } ArgumentKind = IsInvalid;
    
    if (Tok.is(tok::identifier)) {
      ArgumentKind =
      llvm::StringSwitch<decltype(ArgumentKind)>(ArgumentKindStr)
      .Case("message", IsMessage)
      .Case("renamed", IsRenamed)
      .Case("introduced", IsIntroduced)
      .Case("deprecated", IsDeprecated)
      .Case("obsoleted", IsObsoleted)
      .Case("unavailable", IsUnavailable)
      .Default(IsInvalid);
    }

    if (ArgumentKind == IsInvalid) {
      diagnose(ArgumentLoc, diag::attr_availability_expected_option, AttrName)
          .highlight(SourceRange(ArgumentLoc));
      if (Tok.is(tok::code_complete) && CodeCompletion) {
        CodeCompletion->completeDeclAttrParam(DAK_Available, ParamIndex);
        consumeToken(tok::code_complete);
      } else {
        consumeIf(tok::identifier);
      }
      return nullptr;
    }

    consumeToken();

    auto diagnoseDuplicate = [&](bool WasEmpty) {
      if (!WasEmpty) {
        diagnose(ArgumentLoc, diag::attr_availability_invalid_duplicate,
                 ArgumentKindStr);
      }
    };

    switch (ArgumentKind) {
    case IsMessage:
    case IsRenamed: {
      // Items with string arguments.
      if (findAttrValueDelimiter()) {
        consumeToken();
      } else {
        diagnose(Tok, diag::attr_availability_expected_equal, AttrName,
                 ArgumentKindStr);
        AnyArgumentInvalid = true;
        if (peekToken().isAny(tok::r_paren, tok::comma))
          consumeToken();
        break;
      }

      if (!Tok.is(tok::string_literal)) {
        diagnose(AttrLoc, diag::attr_expected_string_literal, AttrName);
        AnyArgumentInvalid = true;
        if (peekToken().isAny(tok::r_paren, tok::comma))
          consumeToken();
        break;
      }

      auto Value = getStringLiteralIfNotInterpolated(
          AttrLoc, ("'" + ArgumentKindStr + "'").str());
      consumeToken();
      if (!Value) {
        AnyArgumentInvalid = true;
        break;
      }

      if (ArgumentKind == IsMessage) {
        diagnoseDuplicate(Message.empty());
        Message = Value.getValue();
      } else {
        ParsedDeclName parsedName = parseDeclName(Value.getValue());
        if (!parsedName) {
          diagnose(AttrLoc, diag::attr_availability_invalid_renamed, AttrName);
          AnyArgumentInvalid = true;
          break;
        }
        diagnoseDuplicate(Renamed.empty());
        Renamed = Value.getValue();
      }

      SyntaxContext->createNodeInPlace(SyntaxKind::AvailabilityLabeledArgument);

      break;
    }

    case IsDeprecated:
      if (!findAttrValueDelimiter()) {
        if (PlatformAgnostic != PlatformAgnosticAvailabilityKind::None) {
          diagnose(Tok, diag::attr_availability_unavailable_deprecated,
                   AttrName);
        }

        PlatformAgnostic = PlatformAgnosticAvailabilityKind::Deprecated;
        break;
      }
      LLVM_FALLTHROUGH;

    case IsIntroduced:
    case IsObsoleted: {
      // Items with version arguments.
      SourceLoc DelimiterLoc;
      if (findAttrValueDelimiter()) {
        DelimiterLoc = Tok.getLoc();
        consumeToken();
      } else {
        diagnose(Tok, diag::attr_availability_expected_equal, AttrName,
                 ArgumentKindStr);
        AnyArgumentInvalid = true;
        if (peekToken().isAny(tok::r_paren, tok::comma))
          consumeToken();
        break;
      }

      auto &VerArg =
          (ArgumentKind == IsIntroduced)
              ? Introduced
              : (ArgumentKind == IsDeprecated) ? Deprecated : Obsoleted;

      bool VerArgWasEmpty = VerArg.empty();
      if (parseVersionTuple(
              VerArg.Version, VerArg.Range,
              Diagnostic(diag::attr_availability_expected_version, AttrName))) {
        AnyArgumentInvalid = true;
        if (peekToken().isAny(tok::r_paren, tok::comma))
          consumeToken();
      }
      VerArg.DelimiterLoc = DelimiterLoc;
      diagnoseDuplicate(VerArgWasEmpty);

      SyntaxContext->createNodeInPlace(SyntaxKind::AvailabilityLabeledArgument);

      break;
    }

    case IsUnavailable:
      if (PlatformAgnostic != PlatformAgnosticAvailabilityKind::None) {
        diagnose(Tok, diag::attr_availability_unavailable_deprecated, AttrName);
      }

      PlatformAgnostic = PlatformAgnosticAvailabilityKind::Unavailable;
      break;

    case IsInvalid:
      llvm_unreachable("handled above");
    }

    // Parse the trailing comma
    if (consumeIf(tok::comma)) {
      HasUpcomingEntry = true;
    } else {
      HasUpcomingEntry = false;
    }
  }

  if (!AnyAnnotations) {
    diagnose(Tok.getLoc(), diag::attr_expected_comma, AttrName,
             /*isDeclModifier*/ false);
  }

  auto PlatformKind = platformFromString(Platform);

  // Treat 'swift' as a valid version-qualifying token, when
  // at least some versions were mentioned and no other
  // platform-agnostic availability spec has been provided.
  bool SomeVersion = (!Introduced.empty() ||
                      !Deprecated.empty() ||
                      !Obsoleted.empty());
  if (!PlatformKind.hasValue() &&
      (Platform == "swift" || Platform == "_PackageDescription")) {

    if (PlatformAgnostic == PlatformAgnosticAvailabilityKind::Deprecated) {
      diagnose(AttrLoc,
               diag::attr_availability_platform_agnostic_expected_deprecated_version,
               AttrName, Platform);
      return nullptr;
    }
    if (PlatformAgnostic == PlatformAgnosticAvailabilityKind::Unavailable) {
      diagnose(AttrLoc, diag::attr_availability_platform_agnostic_infeasible_option,
               "unavailable", AttrName, Platform);
      return nullptr;
    }
    assert(PlatformAgnostic == PlatformAgnosticAvailabilityKind::None);

    if (!SomeVersion) {
      diagnose(AttrLoc, diag::attr_availability_platform_agnostic_expected_option,
               AttrName, Platform);
      return nullptr;
    }

    PlatformKind = PlatformKind::none;
    PlatformAgnostic = (Platform == "swift") ?
                         PlatformAgnosticAvailabilityKind::SwiftVersionSpecific :
                         PlatformAgnosticAvailabilityKind::PackageDescriptionVersionSpecific;
  }


  if (AnyArgumentInvalid)
    return nullptr;
  if (!PlatformKind.hasValue()) {
    diagnose(AttrLoc, diag::attr_availability_unknown_platform,
           Platform, AttrName);
    return nullptr;
  }

  // Warn if any version is specified for non-specific platform '*'.
  if (Platform == "*" && SomeVersion) {
    auto diag = diagnose(AttrLoc,
        diag::attr_availability_nonspecific_platform_unexpected_version,
        AttrName);
    if (!Introduced.empty())
      diag.fixItRemove(SourceRange(Introduced.DelimiterLoc,
                                   Introduced.Range.End));
    if (!Deprecated.empty())
      diag.fixItRemove(SourceRange(Deprecated.DelimiterLoc,
                                   Deprecated.Range.End));
    if (!Obsoleted.empty())
      diag.fixItRemove(SourceRange(Obsoleted.DelimiterLoc,
                                   Obsoleted.Range.End));
    return nullptr;
  }

  if (PlatformKind) {
      if (!Introduced.empty())
        Introduced.Version =
            canonicalizePlatformVersion(*PlatformKind, Introduced.Version);

      if (!Deprecated.empty())
        Deprecated.Version =
            canonicalizePlatformVersion(*PlatformKind, Deprecated.Version);

      if (!Obsoleted.empty())
        Obsoleted.Version =
            canonicalizePlatformVersion(*PlatformKind, Obsoleted.Version);
  }

  auto Attr = new (Context)
  AvailableAttr(AtLoc, SourceRange(AttrLoc, Tok.getLoc()),
                PlatformKind.getValue(),
                Message, Renamed,
                Introduced.Version, Introduced.Range,
                Deprecated.Version, Deprecated.Range,
                Obsoleted.Version, Obsoleted.Range,
                PlatformAgnostic,
                /*Implicit=*/false);
  return makeParserResult(Attr);

}

bool Parser::parseSpecializeAttributeArguments(
    swift::tok ClosingBrace, bool &DiscardAttribute, Optional<bool> &Exported,
    Optional<SpecializeAttr::SpecializationKind> &Kind,
    swift::TrailingWhereClause *&TrailingWhereClause,
    DeclNameRef &targetFunction, SmallVectorImpl<Identifier> &spiGroups,
    llvm::function_ref<bool(Parser &)> parseSILTargetName,
    llvm::function_ref<bool(Parser &)> parseSILSIPModule) {
  SyntaxParsingContext ContentContext(SyntaxContext,
                                      SyntaxKind::SpecializeAttributeSpecList);
  // Parse optional "exported" and "kind" labeled parameters.
  while (!Tok.is(tok::kw_where)) {
    if (Tok.is(tok::identifier)) {
      auto ParamLabel = Tok.getText();
      SyntaxParsingContext ArgumentContext(
          SyntaxContext, ParamLabel == "target"
                             ? SyntaxKind::TargetFunctionEntry
                             : SyntaxKind::LabeledSpecializeEntry);
      if (ParamLabel != "exported" && ParamLabel != "kind" &&
          ParamLabel != "target" && ParamLabel != "spi" &&
          ParamLabel != "spiModule") {
        diagnose(Tok.getLoc(), diag::attr_specialize_unknown_parameter_name,
                 ParamLabel);
      }
      consumeToken();
      if (!consumeIf(tok::colon)) {
        diagnose(Tok.getLoc(), diag::attr_specialize_missing_colon, ParamLabel);
        skipUntil(tok::comma, tok::kw_where);
        if (Tok.is(ClosingBrace))
          break;
        if (Tok.is(tok::kw_where)) {
          continue;
        }
        if (Tok.is(tok::comma)) {
          consumeToken();
          continue;
        }
        DiscardAttribute = true;
        return false;
      }
      if ((ParamLabel == "exported" && Exported.hasValue()) ||
          (ParamLabel == "kind" && Kind.hasValue()) ||
          (ParamLabel == "spi" && !spiGroups.empty())) {
        diagnose(Tok.getLoc(), diag::attr_specialize_parameter_already_defined,
                 ParamLabel);
      }
      if (ParamLabel == "exported") {
        auto trueLoc = Tok.getLoc();
        bool isTrue = consumeIf(tok::kw_true);
        bool isFalse = consumeIf(tok::kw_false);
        if (!isTrue && !isFalse) {
          diagnose(Tok.getLoc(), diag::attr_specialize_expected_bool_value);
          skipUntil(tok::comma, tok::kw_where);
          if (Tok.is(ClosingBrace))
            break;
          if (Tok.is(tok::kw_where)) {
            continue;
          }
          if (Tok.is(tok::comma)) {
            consumeToken();
            continue;
          }
          DiscardAttribute = true;
          return false;
        }
        if (ParamLabel == "exported") {
          Exported = isTrue;
        }
      }
      if (ParamLabel == "kind") {
        SourceLoc paramValueLoc;
        if (Tok.is(tok::identifier)) {
          if (Tok.getText() == "partial") {
            Kind = SpecializeAttr::SpecializationKind::Partial;
          } else if (Tok.getText() == "full") {
            Kind = SpecializeAttr::SpecializationKind::Full;
          } else {
            diagnose(Tok.getLoc(),
                     diag::attr_specialize_expected_partial_or_full);
          }
          consumeToken();
        } else if (consumeIf(tok::kw_true, paramValueLoc) ||
                   consumeIf(tok::kw_false, paramValueLoc)) {
          diagnose(paramValueLoc,
                   diag::attr_specialize_expected_partial_or_full);
        }
      }
      if (ParamLabel == "target") {
        if (!parseSILTargetName(*this)) {
          SyntaxParsingContext ContentContext(SyntaxContext,
                                              SyntaxKind::DeclName);
          DeclNameLoc loc;
          targetFunction = parseDeclNameRef(
              loc, diag::attr_specialize_expected_function,
              DeclNameFlag::AllowZeroArgCompoundNames |
                  DeclNameFlag::AllowKeywordsUsingSpecialNames |
                  DeclNameFlag::AllowOperators);
        }
      }
      if (ParamLabel == "spiModule") {
        if (!parseSILSIPModule(*this)) {
          diagnose(Tok.getLoc(), diag::attr_specialize_unknown_parameter_name,
                   ParamLabel);
          return false;
        }
      }
      if (ParamLabel == "spi") {
        if (!Tok.is(tok::identifier)) {
          diagnose(Tok.getLoc(), diag::attr_specialize_expected_spi_name);
          consumeToken();
          return false;
        }
        auto text = Tok.getText();
        spiGroups.push_back(Context.getIdentifier(text));
        consumeToken();
      }
      if (!consumeIf(tok::comma)) {
        diagnose(Tok.getLoc(), diag::attr_specialize_missing_comma);
        skipUntil(tok::comma, tok::kw_where);
        if (Tok.is(ClosingBrace))
          break;
        if (Tok.is(tok::kw_where)) {
          continue;
        }
        if (Tok.is(tok::comma)) {
          consumeToken();
          continue;
        }
        DiscardAttribute = true;
        return false;
      }
      continue;
    }
    diagnose(Tok.getLoc(),
             diag::attr_specialize_missing_parameter_label_or_where_clause);
    DiscardAttribute = true;
    return false;
  };

  // Parse the where clause.
  if (Tok.is(tok::kw_where)) {
    SourceLoc whereLoc;
    SmallVector<RequirementRepr, 4> requirements;
    bool firstTypeInComplete;
    parseGenericWhereClause(whereLoc, requirements, firstTypeInComplete,
                            /* AllowLayoutConstraints */ true);
    TrailingWhereClause =
        TrailingWhereClause::create(Context, whereLoc, requirements);
  }
  return true;
}

bool Parser::parseSpecializeAttribute(
    swift::tok ClosingBrace, SourceLoc AtLoc, SourceLoc Loc,
    SpecializeAttr *&Attr,
    llvm::function_ref<bool(Parser &)> parseSILTargetName,
    llvm::function_ref<bool(Parser &)> parseSILSIPModule) {
  assert(ClosingBrace == tok::r_paren || ClosingBrace == tok::r_square);

  SourceLoc lParenLoc = consumeToken();
  bool DiscardAttribute = false;
  StringRef AttrName = "_specialize";

  Optional<bool> exported;
  Optional<SpecializeAttr::SpecializationKind> kind;

  TrailingWhereClause *trailingWhereClause = nullptr;

  DeclNameRef targetFunction;
  SmallVector<Identifier, 4> spiGroups;
  if (!parseSpecializeAttributeArguments(
          ClosingBrace, DiscardAttribute, exported, kind, trailingWhereClause,
          targetFunction, spiGroups, parseSILTargetName, parseSILSIPModule)) {
    return false;
  }

  // Parse the closing ')' or ']'.
  SourceLoc rParenLoc;
  if (!consumeIf(ClosingBrace, rParenLoc)) {
    if (ClosingBrace == tok::r_paren)
      diagnose(lParenLoc, diag::attr_expected_rparen, AttrName,
             /*DeclModifier=*/false);
    else if (ClosingBrace == tok::r_square)
      diagnose(lParenLoc, diag::attr_expected_rparen, AttrName,
             /*DeclModifier=*/false);
    return false;
  }
  // Not exported by default.
  if (!exported.hasValue())
    exported = false;
  // Full specialization by default.
  if (!kind.hasValue())
    kind = SpecializeAttr::SpecializationKind::Full;

  if (DiscardAttribute) {
    Attr = nullptr;
    return false;
  }
  // Store the attribute.
  Attr = SpecializeAttr::create(Context, AtLoc, SourceRange(Loc, rParenLoc),
                                trailingWhereClause, exported.getValue(),
                                kind.getValue(), targetFunction, spiGroups);
  return true;
}

ParserResult<ImplementsAttr>
Parser::parseImplementsAttribute(SourceLoc AtLoc, SourceLoc Loc) {
  StringRef AttrName = "_implements";
  ParserStatus Status;

  if (Tok.isNot(tok::l_paren)) {
    diagnose(Loc, diag::attr_expected_lparen, AttrName,
             /*DeclModifier=*/false);
    Status.setIsParseError();
    return Status;
  }

  SourceLoc lParenLoc = consumeToken();

  DeclNameLoc MemberNameLoc;
  DeclNameRef MemberName;
  ParserResult<TypeRepr> ProtocolType;
  {
    SyntaxParsingContext ContentContext(
        SyntaxContext, SyntaxKind::ImplementsAttributeArguments);
    ProtocolType = parseType();
    Status |= ProtocolType;

    if (!(Status.isErrorOrHasCompletion() || consumeIf(tok::comma))) {
      diagnose(Tok.getLoc(), diag::attr_expected_comma, AttrName,
               /*DeclModifier=*/false);
      Status.setIsParseError();
    }

    if (!Status.isErrorOrHasCompletion()) {
      MemberName = parseDeclNameRef(MemberNameLoc,
          diag::attr_implements_expected_member_name,
          DeclNameFlag::AllowZeroArgCompoundNames |
          DeclNameFlag::AllowOperators);
      if (!MemberName) {
        Status.setIsParseError();
      }
    }
  }

  if (Status.isErrorOrHasCompletion()) {
    skipUntil(tok::r_paren);
  }

  SourceLoc rParenLoc;
  if (!consumeIf(tok::r_paren, rParenLoc)) {
    diagnose(lParenLoc, diag::attr_expected_rparen, AttrName,
             /*DeclModifier=*/false);
    Status.setIsParseError();
  }

  if (Status.isErrorOrHasCompletion()) {
    return Status;
  }

  // FIXME(ModQual): Reject module qualification on MemberName.
  auto *TE = new (Context) TypeExpr(ProtocolType.get());
  return ParserResult<ImplementsAttr>(
    ImplementsAttr::create(Context, AtLoc, SourceRange(Loc, rParenLoc),
                           TE, MemberName.getFullName(),
                           MemberNameLoc));
}

/// Parse a `@differentiable` attribute, returning true on error.
///
/// \verbatim
///   differentiable-attribute-arguments:
///     '(' (differentiability-params-clause ',')?
///         where-clause?
///     ')'
/// \endverbatim
ParserResult<DifferentiableAttr>
Parser::parseDifferentiableAttribute(SourceLoc atLoc, SourceLoc loc) {
  StringRef AttrName = "differentiable";
  SourceLoc lParenLoc = loc, rParenLoc = loc;
  bool linear = false;
  SmallVector<ParsedAutoDiffParameter, 8> parameters;
  TrailingWhereClause *whereClause = nullptr;

  // Parse '('.
  if (consumeIf(tok::l_paren, lParenLoc)) {
    // Parse @differentiable attribute arguments.
    if (parseDifferentiableAttributeArguments(linear, parameters, whereClause))
      return makeParserError();
    // Parse ')'.
    if (!consumeIf(tok::r_paren, rParenLoc)) {
      diagnose(getEndOfPreviousLoc(), diag::attr_expected_rparen, AttrName,
               /*DeclModifier=*/false);
      return makeParserError();
    }
  }

  return ParserResult<DifferentiableAttr>(DifferentiableAttr::create(
      Context, /*implicit*/ false, atLoc, SourceRange(loc, rParenLoc), linear,
      parameters, whereClause));
}

// Attribute parsing error helper.
// For the given parentheses depth, skip until ')' and consume it if possible.
// If no ')' is found, produce error.
// Always returns true to indicate a parsing error has occurred.
static bool errorAndSkipUntilConsumeRightParen(Parser &P, StringRef attrName,
                                               int parenDepth = 1) {
  for (int i = 0; i < parenDepth; ++i) {
    P.skipUntil(tok::r_paren);
    if (!P.consumeIf(tok::r_paren)) {
      P.diagnose(P.Tok, diag::attr_expected_rparen, attrName,
                 /*DeclModifier=*/false);
      return true;
    }
  }
  return true;
};

/// Parse a differentiability parameters 'wrt:' clause, returning true on error.
/// If `allowNamedParameters` is false, allow only index parameters and 'self'.
///
/// \verbatim
///   differentiability-params-clause:
///     'wrt' ':' (differentiability-param | differentiability-params)
///   differentiability-params:
///     '(' differentiability-param (',' differentiability-param)* ')'
///   differentiability-param:
///     'self' | identifier | [0-9]+
/// \endverbatim
bool Parser::parseDifferentiabilityParametersClause(
    SmallVectorImpl<ParsedAutoDiffParameter> &parameters, StringRef attrName,
    bool allowNamedParameters) {
  SyntaxParsingContext DiffParamsClauseContext(
      SyntaxContext, SyntaxKind::DifferentiabilityParamsClause);
  consumeToken(tok::identifier);
  if (!consumeIf(tok::colon)) {
    diagnose(Tok, diag::expected_colon_after_label, "wrt");
    return errorAndSkipUntilConsumeRightParen(*this, attrName);
  }

  // Function that parses a parameter into `parameters`. Returns true if error
  // occurred.
  auto parseParam = [&](bool parseTrailingComma = true) -> bool {
    SyntaxParsingContext DiffParamContext(SyntaxContext,
                                          SyntaxKind::DifferentiabilityParam);
    SourceLoc paramLoc;
    switch (Tok.getKind()) {
    case tok::identifier: {
      // If named parameters are not allowed, diagnose.
      if (!allowNamedParameters) {
        diagnose(Tok, diag::diff_params_clause_expected_parameter_unnamed);
        return true;
      }
      Identifier paramName;
      if (parseIdentifier(paramName, paramLoc,
                          diag::diff_params_clause_expected_parameter))
        return true;
      parameters.push_back(
          ParsedAutoDiffParameter::getNamedParameter(paramLoc, paramName));
      break;
    }
    case tok::integer_literal: {
      unsigned paramNum;
      if (parseUnsignedInteger(
              paramNum, paramLoc,
              diag::diff_params_clause_expected_parameter))
        return true;
      parameters.push_back(
          ParsedAutoDiffParameter::getOrderedParameter(paramLoc, paramNum));
      break;
    }
    case tok::kw_self: {
      paramLoc = consumeToken(tok::kw_self);
      parameters.push_back(ParsedAutoDiffParameter::getSelfParameter(paramLoc));
      break;
    }
    default:
      diagnose(Tok, diag::diff_params_clause_expected_parameter);
      return true;
    }
    if (parseTrailingComma && Tok.isNot(tok::r_paren))
      return parseToken(tok::comma, diag::attr_expected_comma, attrName,
                        /*isDeclModifier=*/false);
    return false;
  };

  // Parse opening '(' of the parameter list.
  if (Tok.is(tok::l_paren)) {
    SyntaxParsingContext DiffParamsContext(SyntaxContext,
                                           SyntaxKind::DifferentiabilityParams);
    consumeToken(tok::l_paren);
    // Parse first parameter. At least one is required.
    if (parseParam())
      return errorAndSkipUntilConsumeRightParen(*this, attrName, 2);
    // Parse remaining parameters until ')'.
    while (Tok.isNot(tok::r_paren))
      if (parseParam())
        return errorAndSkipUntilConsumeRightParen(*this, attrName, 2);
    SyntaxContext->collectNodesInPlace(SyntaxKind::DifferentiabilityParamList);
    // Parse closing ')' of the parameter list.
    consumeToken(tok::r_paren);
  }
  // If no opening '(' for parameter list, parse a single parameter.
  else {
    if (parseParam(/*parseTrailingComma*/ false))
      return errorAndSkipUntilConsumeRightParen(*this, attrName);
  }
  return false;
}

bool Parser::parseDifferentiableAttributeArguments(
    bool &linear, SmallVectorImpl<ParsedAutoDiffParameter> &parameters,
    TrailingWhereClause *&whereClause) {
  StringRef AttrName = "differentiable";

  // Parse trailing comma, if it exists, and check for errors.
  auto consumeIfTrailingComma = [&]() -> bool {
    if (!consumeIf(tok::comma)) return false;
    // Diagnose trailing comma before 'where' or ')'.
    if (Tok.is(tok::kw_where) || Tok.is(tok::r_paren)) {
      diagnose(Tok, diag::unexpected_separator, ",");
      return true;
    }
    // Check that token after comma is 'wrt'.
    if (isIdentifier(Tok, "wrt")) {
      return false;
    }
    diagnose(Tok, diag::attr_differentiable_expected_label);
    return true;
  };

  // Store starting parser position.
  auto startingLoc = Tok.getLoc();
  SyntaxParsingContext ContentContext(
      SyntaxContext, SyntaxKind::DifferentiableAttributeArguments);

  // Parse optional differentiability parameters.
  // Parse 'linear' label (optional).
  linear = false;
  if (isIdentifier(Tok, "linear")) {
    linear = true;
    consumeToken(tok::identifier);
    // If no trailing comma or 'where' clause, terminate parsing arguments.
    if (Tok.isNot(tok::comma, tok::kw_where))
      return false;
    if (consumeIfTrailingComma())
      return errorAndSkipUntilConsumeRightParen(*this, AttrName);
  }

  // If 'withRespectTo' is used, make the user change it to 'wrt'.
  if (isIdentifier(Tok, "withRespectTo")) {
    SourceRange withRespectToRange(Tok.getLoc(), peekToken().getLoc());
    diagnose(Tok, diag::attr_differentiable_use_wrt_not_withrespectto)
        .highlight(withRespectToRange)
        .fixItReplace(withRespectToRange, "wrt:");
    return errorAndSkipUntilConsumeRightParen(*this, AttrName);
  }

  // Parse the optional 'wrt' differentiability parameters clause.
  if (isIdentifier(Tok, "wrt")) {
    if (parseDifferentiabilityParametersClause(parameters, AttrName))
      return true;
    // If no trailing comma or 'where' clause, terminate parsing arguments.
    if (Tok.isNot(tok::comma, tok::kw_where))
      return false;
    if (consumeIfTrailingComma())
      return errorAndSkipUntilConsumeRightParen(*this, AttrName);
  }

  // If parser has not advanced and token is not 'where' or ')', emit error.
  if (Tok.getLoc() == startingLoc && Tok.isNot(tok::kw_where, tok::r_paren)) {
    diagnose(Tok, diag::attr_differentiable_expected_label);
    return errorAndSkipUntilConsumeRightParen(*this, AttrName);
  }

  // Parse a trailing 'where' clause if any.
  if (Tok.is(tok::kw_where)) {
    SourceLoc whereLoc;
    SmallVector<RequirementRepr, 4> requirements;
    bool firstTypeInComplete;
    parseGenericWhereClause(whereLoc, requirements, firstTypeInComplete,
                            /*AllowLayoutConstraints*/ true);
    whereClause = TrailingWhereClause::create(Context, whereLoc, requirements);
  }
  return false;
}

// Helper function that returns the accessor kind if a token is an accessor
// label.
static Optional<AccessorKind> isAccessorLabel(const Token &token) {
  if (token.is(tok::identifier)) {
    StringRef tokText = token.getText();
    for (auto accessor : allAccessorKinds())
      if (tokText == getAccessorLabel(accessor))
        return accessor;
  }
  return None;
}

/// Helper function that parses 'type-identifier' for `parseQualifiedDeclName`.
/// Returns true on error. Sets `baseType` to the parsed base type if present,
/// or to `nullptr` if not. A missing base type is not considered an error.
static bool parseBaseTypeForQualifiedDeclName(Parser &P, TypeRepr *&baseType) {
  baseType = nullptr;
  Parser::BacktrackingScope backtrack(P);

  // If base type cannot be parsed, return false (no error).
  if (!P.canParseBaseTypeForQualifiedDeclName())
    return false;

  auto result = P.parseTypeIdentifier(/*isParsingQualifiedDeclName*/ true);
  // If base type should be parseable but the actual base type result is null,
  // return true (error).
  if (result.isNull())
    return true;

  // Consume the leading period before the final declaration name component.
  // `parseTypeIdentifier(/*isParsingQualifiedDeclName*/ true)` leaves the
  // leading period unparsed to avoid syntax verification errors.
  assert(P.startsWithSymbol(P.Tok, '.') && "false");

  // Check if this is a reference to a property or subscript accessor.
  //
  // Note: There is an parsing ambiguity here. An accessor label identifier
  // (e.g. "set") may refer to the final declaration name component instead of
  // an accessor kind.
  //
  // FIXME: It is wrong to backtrack parsing the entire base type if an accessor
  // label is found. Instead, only the final component of the base type should
  // be backtracked. It may be best to implement this in
  // `Parser::parseTypeIdentifier`.
  //
  // Example: consider parsing `A.B.property.set`.
  // Current behavior: base type is entirely backtracked.
  // Ideal behavior: base type is parsed as `A.B`.
  if (P.Tok.is(tok::period)) {
    const Token &nextToken = P.peekToken();
    if (isAccessorLabel(nextToken).hasValue())
      return false;
  }

  backtrack.cancelBacktrack();
  P.consumeStartingCharacterOfCurrentToken(tok::period);

  // Set base type and return false (no error).
  baseType = result.getPtrOrNull();
  return false;
}

/// Parses an optional base type, followed by a declaration name.
/// Returns true on error (if declaration name could not be parsed).
///
/// \verbatim
///   qualified-decl-name:
///     type-identifier? unqualified-decl-name
///   type-identifier:
///     identifier generic-args? ('.' identifier generic-args?)*
/// \endverbatim
///
// TODO(TF-1066): Use module qualified name syntax/parsing instead of custom
// qualified name syntax/parsing.
static bool parseQualifiedDeclName(Parser &P, Diag<> nameParseError,
                                   TypeRepr *&baseType,
                                   DeclNameRefWithLoc &original) {
  {
    SyntaxParsingContext DeclNameContext(P.SyntaxContext,
                                         SyntaxKind::QualifiedDeclName);
    // Parse base type.
    if (parseBaseTypeForQualifiedDeclName(P, baseType))
      return true;
    // Parse final declaration name.
    original.Name = P.parseDeclNameRef(
        original.Loc, nameParseError,
        Parser::DeclNameFlag::AllowZeroArgCompoundNames |
            Parser::DeclNameFlag::AllowKeywordsUsingSpecialNames |
            Parser::DeclNameFlag::AllowOperators);
    // The base type is optional, but the final unqualified declaration name is
    // not. If name could not be parsed, return true for error.
    if (!original.Name)
      return true;
  }

  // Parse an optional accessor kind.
  //
  // Note: there is an parsing ambiguity here.
  //
  // Example: `A.B.property.set` may be parsed as one of the following:
  //
  // 1. No accessor kind.
  // - Base type: `A.B.property`
  // - Declaration name: `set`
  // - Accessor kind: <none>
  //
  // 2. Accessor kind exists.
  // - Base type: `A.B`
  // - Declaration name: `property`
  // - Accessor kind: `set`
  //
  // Currently, we follow (2) because it's more useful in practice.
  if (P.Tok.is(tok::period)) {
    const Token &nextToken = P.peekToken();
    Optional<AccessorKind> kind = isAccessorLabel(nextToken);
    if (kind.hasValue()) {
      original.AccessorKind = kind;
      P.consumeIf(tok::period);
      P.consumeIf(tok::identifier);
    }
  }

  return false;
}

/// Parse a `@derivative(of:)` attribute, returning true on error.
///
/// \verbatim
///   derivative-attribute-arguments:
///     '(' 'of' ':' qualified-decl-name (',' differentiability-params-clause)?
///     ')'
/// \endverbatim
ParserResult<DerivativeAttr> Parser::parseDerivativeAttribute(SourceLoc atLoc,
                                                              SourceLoc loc) {
  StringRef AttrName = "derivative";
  SourceLoc lParenLoc = loc, rParenLoc = loc;
  TypeRepr *baseType = nullptr;
  DeclNameRefWithLoc original;
  SmallVector<ParsedAutoDiffParameter, 8> parameters;

  // Parse trailing comma, if it exists, and check for errors.
  auto consumeIfTrailingComma = [&](bool requireComma = false) -> bool {
    if (!consumeIf(tok::comma)) {
      // If comma is required but does not exist and ')' has not been reached,
      // diagnose missing comma.
      if (requireComma && !Tok.is(tok::r_paren)) {
        diagnose(getEndOfPreviousLoc(), diag::expected_separator, ",");
        return true;
      }
      return false;
    }
    // Diagnose trailing comma before ')'.
    if (Tok.is(tok::r_paren)) {
      diagnose(Tok, diag::unexpected_separator, ",");
      return errorAndSkipUntilConsumeRightParen(*this, AttrName);
    }
    // Check that token after comma is 'wrt:'.
    if (isIdentifier(Tok, "wrt"))
      return false;
    diagnose(Tok, diag::attr_expected_label, "wrt", AttrName);
    return errorAndSkipUntilConsumeRightParen(*this, AttrName);
  };
  // Parse '('.
  if (!consumeIf(tok::l_paren, lParenLoc)) {
    diagnose(getEndOfPreviousLoc(), diag::attr_expected_lparen, AttrName,
             /*DeclModifier*/ false);
    return makeParserError();
  }
  {
    SyntaxParsingContext ContentContext(
        SyntaxContext, SyntaxKind::DerivativeRegistrationAttributeArguments);
    // Parse the 'of:' label and colon.
    if (parseSpecificIdentifier("of", diag::attr_missing_label, "of",
                                AttrName) ||
        parseToken(tok::colon, diag::expected_colon_after_label, "of")) {
      return makeParserError();
    }
    {
      // Parse the optionally qualified function name.
      if (parseQualifiedDeclName(
              *this, diag::autodiff_attr_expected_original_decl_name,
              baseType, original))
        return makeParserError();
    }
    if (consumeIfTrailingComma(/*requireComma*/ true))
      return makeParserError();
    // Parse the optional 'wrt' differentiability parameters clause.
    if (isIdentifier(Tok, "wrt") &&
        parseDifferentiabilityParametersClause(parameters, AttrName))
      return makeParserError();
  }
  // Parse ')'.
  if (!consumeIf(tok::r_paren, rParenLoc)) {
    diagnose(getEndOfPreviousLoc(), diag::attr_expected_rparen, AttrName,
             /*DeclModifier*/ false);
    return makeParserError();
  }
  return ParserResult<DerivativeAttr>(DerivativeAttr::create(
      Context, /*implicit*/ false, atLoc, SourceRange(loc, rParenLoc), baseType,
      original, parameters));
}

/// Parse a `@transpose(of:)` attribute, returning true on error.
///
/// \verbatim
///   transpose-attribute-arguments:
///     '(' 'of' ':' qualified-decl-name (',' linearity-params-clause)? ')'
///   linearity-params-clause:
///     'wrt' ':' (linearity-param | linearity-params)
///   linearity-params:
///     '(' linearity-param (',' linearity-param)* ')'
///   linearity-param:
///     'self' | [0-9]+
/// \endverbatim
ParserResult<TransposeAttr> Parser::parseTransposeAttribute(SourceLoc atLoc,
                                                            SourceLoc loc) {
  StringRef AttrName = "transpose";
  SourceLoc lParenLoc = loc, rParenLoc = loc;
  TypeRepr *baseType = nullptr;
  DeclNameRefWithLoc original;
  SmallVector<ParsedAutoDiffParameter, 8> parameters;

  // Parse trailing comma, if it exists, and check for errors.
  auto consumeIfTrailingComma = [&](bool requireComma = false) -> bool {
    if (!consumeIf(tok::comma)) {
      // If comma is required but does not exist and ')' has not been reached,
      // diagnose missing comma.
      if (requireComma && !Tok.is(tok::r_paren)) {
        diagnose(Tok, diag::expected_separator, ",");
        return true;
      }
      return false;
    }
    // Diagnose trailing comma before ')'.
    if (Tok.is(tok::r_paren)) {
      diagnose(Tok, diag::unexpected_separator, ",");
      return errorAndSkipUntilConsumeRightParen(*this, AttrName);
    }
    // Check that token after comma is 'wrt:'.
    if (isIdentifier(Tok, "wrt"))
      return false;
    diagnose(Tok, diag::attr_expected_label, "wrt", AttrName);
    return errorAndSkipUntilConsumeRightParen(*this, AttrName);
  };

  // Parse '('.
  if (!consumeIf(tok::l_paren, lParenLoc)) {
    diagnose(getEndOfPreviousLoc(), diag::attr_expected_lparen, AttrName,
             /*DeclModifier*/ false);
    return makeParserError();
  }
  {
    SyntaxParsingContext ContentContext(
        SyntaxContext, SyntaxKind::DerivativeRegistrationAttributeArguments);
    // Parse the 'of:' label and colon.
    if (parseSpecificIdentifier("of", diag::attr_missing_label, "of",
                                AttrName) ||
        parseToken(tok::colon, diag::expected_colon_after_label, "of")) {
      return makeParserError();
    }
    {
      // Parse the optionally qualified function name.
      if (parseQualifiedDeclName(
              *this, diag::autodiff_attr_expected_original_decl_name,
              baseType, original))
        return makeParserError();
    }
    if (consumeIfTrailingComma(/*requireComma*/ true))
      return makeParserError();
    // Parse the optional 'wrt' linearity parameters clause.
    if (Tok.is(tok::identifier) && Tok.getText() == "wrt" &&
        parseDifferentiabilityParametersClause(parameters, AttrName,
                                               /*allowNamedParameters*/ false))
      return makeParserError();
  }
  // Parse ')'.
  if (!consumeIf(tok::r_paren, rParenLoc)) {
    diagnose(getEndOfPreviousLoc(), diag::attr_expected_rparen, AttrName,
             /*DeclModifier*/ false);
    return makeParserError();
  }
  return ParserResult<TransposeAttr>(TransposeAttr::create(
      Context, /*implicit*/ false, atLoc, SourceRange(loc, rParenLoc), baseType,
      original, parameters));
}

void Parser::parseObjCSelector(SmallVector<Identifier, 4> &Names,
                               SmallVector<SourceLoc, 4> &NameLocs,
                               bool &IsNullarySelector) {
  IsNullarySelector = true;
  SyntaxParsingContext SelectorContext(SyntaxContext, SyntaxKind::ObjCSelector);
  while (true) {
    SyntaxParsingContext SelectorPieceContext(SyntaxContext,
                                              SyntaxKind::ObjCSelectorPiece);
    // Empty selector piece.
    if (Tok.is(tok::colon)) {
      Names.push_back(Identifier());
      NameLocs.push_back(Tok.getLoc());
      IsNullarySelector = false;
      consumeToken();
      continue;
    }

    // Name.
    if (Tok.is(tok::identifier) || Tok.isKeyword()) {
      Names.push_back(Context.getIdentifier(Tok.getText()));
      NameLocs.push_back(Tok.getLoc());
      consumeToken();

      // If we have a colon, consume it.
      if (Tok.is(tok::colon)) {
        consumeToken();
        IsNullarySelector = false;
        continue;
      }

      // If we see a closing parentheses, we're done.
      if (Tok.is(tok::r_paren)) {
        // If we saw more than one identifier, there's a ':'
        // missing here. Complain and pretend we saw it.
        if (Names.size() > 1) {
          diagnose(Tok, diag::attr_objc_missing_colon)
          .fixItInsertAfter(NameLocs.back(), ":");
          IsNullarySelector = false;
        }

        break;
      }

      // If we see another identifier or keyword, complain about
      // the missing colon and keep going.
      if (Tok.is(tok::identifier) || Tok.isKeyword()) {
        diagnose(Tok, diag::attr_objc_missing_colon)
        .fixItInsertAfter(NameLocs.back(), ":");
        IsNullarySelector = false;
        continue;
      }

      // We don't know what happened. Break out.
      break;
    }

    // We didn't parse anything, don't create a ObjCSelectorPiece
    SelectorPieceContext.setTransparent();
    break;
  }
}

bool Parser::peekAvailabilityMacroName() {
  parseAllAvailabilityMacroArguments();
  AvailabilityMacroMap Map = AvailabilityMacros;

  StringRef MacroName = Tok.getText();
  return Map.find(MacroName) != Map.end();
}

ParserStatus
Parser::parseAvailabilityMacro(SmallVectorImpl<AvailabilitySpec *> &Specs) {
  // Get the macros from the compiler arguments.
  parseAllAvailabilityMacroArguments();
  AvailabilityMacroMap Map = AvailabilityMacros;

  StringRef MacroName = Tok.getText();
  auto NameMatch = Map.find(MacroName);
  if (NameMatch == Map.end())
    return makeParserSuccess(); // No match, it could be a standard platform.

  consumeToken();

  llvm::VersionTuple Version;
  SourceRange VersionRange;
  if (Tok.isAny(tok::integer_literal, tok::floating_literal)) {
    if (parseVersionTuple(Version, VersionRange,
                          diag::avail_query_expected_version_number))
      return makeParserError();
  }

  auto VersionMatch = NameMatch->getSecond().find(Version);
  if (VersionMatch == NameMatch->getSecond().end()) {
    diagnose(PreviousLoc, diag::attr_availability_unknown_version,
        Version.getAsString(), MacroName);
    return makeParserError(); // Failed to match the version, that's an error.
  }

  // Make a copy of the specs to add the macro source location
  // for the diagnostic about the use of macros in inlinable code.
  SourceLoc MacroLoc = Tok.getLoc();
  for (auto *Spec : VersionMatch->getSecond())
    if (auto *PlatformVersionSpec =
          dyn_cast<PlatformVersionConstraintAvailabilitySpec>(Spec)) {
      auto SpecCopy =
        new (Context) PlatformVersionConstraintAvailabilitySpec(
                                                       *PlatformVersionSpec);
      SpecCopy->setMacroLoc(MacroLoc);
      Specs.push_back(SpecCopy);
    }

  return makeParserSuccess();
}

void Parser::parseAllAvailabilityMacroArguments() {

  if (AvailabilityMacrosComputed) return;

  AvailabilityMacroMap Map;

  SourceManager &SM = Context.SourceMgr;
  const LangOptions &LangOpts = Context.LangOpts;

  for (StringRef macro: LangOpts.AvailabilityMacros) {

    // Create temporary parser.
    int bufferID = SM.addMemBufferCopy(macro,
                                       "-define-availability argument");
    swift::ParserUnit PU(SM,
                         SourceFileKind::Main, bufferID,
                         LangOpts,
                         TypeCheckerOptions(), "unknown");

    ForwardingDiagnosticConsumer PDC(Context.Diags);
    PU.getDiagnosticEngine().addConsumer(PDC);

    // Parse the argument.
    AvailabilityMacroDefinition ParsedMacro;
    ParserStatus Status =
      PU.getParser().parseAvailabilityMacroDefinition(ParsedMacro);
    if (Status.isError())
      continue;

    // Copy the Specs to the requesting ASTContext from the temporary context
    // that parsed the argument.
    auto SpecsCopy = SmallVector<AvailabilitySpec*, 4>();
    for (auto *Spec : ParsedMacro.Specs)
      if (auto *PlatformVersionSpec =
          dyn_cast<PlatformVersionConstraintAvailabilitySpec>(Spec)) {
        auto SpecCopy =
          new (Context) PlatformVersionConstraintAvailabilitySpec(
                                                         *PlatformVersionSpec);
        SpecsCopy.push_back(SpecCopy);
      }

    ParsedMacro.Specs = SpecsCopy;

    // Find the macro info by name.
    AvailabilityMacroVersionMap MacroDefinition;
    auto NameMatch = Map.find(ParsedMacro.Name);
    if (NameMatch != Map.end()) {
      MacroDefinition = NameMatch->getSecond();
    }

    // Set the macro info by version.
    auto PreviousEntry =
      MacroDefinition.insert({ParsedMacro.Version, ParsedMacro.Specs});
    if (!PreviousEntry.second) {
      diagnose(PU.getParser().PreviousLoc, diag::attr_availability_duplicate,
               ParsedMacro.Name, ParsedMacro.Version.getAsString());
    }

    // Save back the macro spec.
    Map.erase(ParsedMacro.Name);
    Map.insert({ParsedMacro.Name, MacroDefinition});
  }

  AvailabilityMacros = Map;
  AvailabilityMacrosComputed = true;
}

bool Parser::parseNewDeclAttribute(DeclAttributes &Attributes, SourceLoc AtLoc,
                                   DeclAttrKind DK) {
  // Ok, it is a valid attribute, eat it, and then process it.
  StringRef AttrName = Tok.getText();
  SourceLoc Loc = consumeToken();

  bool DiscardAttribute = false;

  // Diagnose duplicated attributes.
  const DeclAttribute *DuplicateAttribute = nullptr;
  if (!DeclAttribute::allowMultipleAttributes(DK))
    if ((DuplicateAttribute = Attributes.getAttribute(DK))) {
      // Delay issuing the diagnostic until we parse the attribute.
      DiscardAttribute = true;
    }
 
  // If this is a SIL-only attribute, reject it.
  if ((DeclAttribute::getOptions(DK) & DeclAttribute::SILOnly) != 0 &&
      !isInSILMode()) {
    diagnose(Loc, diag::only_allowed_in_sil, AttrName);
    DiscardAttribute = true;
  }

  // If this attribute is only permitted when concurrency is enabled, reject it.
  if (DeclAttribute::isConcurrencyOnly(DK) &&
      !shouldParseExperimentalConcurrency()) {
    diagnose(
        Loc, diag::attr_requires_concurrency, AttrName,
        DeclAttribute::isDeclModifier(DK));
    DiscardAttribute = true;
  }

  if (Context.LangOpts.Target.isOSBinFormatCOFF()) {
    if (DK == DAK_WeakLinked) {
      diagnose(Loc, diag::attr_unsupported_on_target, AttrName,
               Context.LangOpts.Target.str());
      DiscardAttribute = true;
    }
  }

  // Filled in during parsing.  If there is a duplicate
  // diagnostic this can be used for better error presentation.
  SourceRange AttrRange;

  switch (DK) {
  case DAK_Count:
    llvm_unreachable("DAK_Count should not appear in parsing switch");

  case DAK_RawDocComment:
  case DAK_ObjCBridged:
  case DAK_RestatedObjCConformance:
  case DAK_SynthesizedProtocol:
  case DAK_ClangImporterSynthesizedType:
  case DAK_Custom:
    llvm_unreachable("virtual attributes should not be parsed "
                     "by attribute parsing code");
  case DAK_SetterAccess:
    llvm_unreachable("handled by DAK_AccessControl");

#define SIMPLE_DECL_ATTR(_, CLASS, ...) \
  case DAK_##CLASS: \
    if (!DiscardAttribute) \
      Attributes.add(new (Context) CLASS##Attr(AtLoc, Loc)); \
    break;
#include "swift/AST/Attr.def"

  case DAK_Effects: {
    if (!consumeIf(tok::l_paren)) {
      diagnose(Loc, diag::attr_expected_lparen, AttrName,
               DeclAttribute::isDeclModifier(DK));      return false;
    }

    if (Tok.isNot(tok::identifier)) {
      diagnose(Loc, diag::effects_attribute_expect_option, AttrName);
      return false;
    }

    EffectsKind kind;
    if (Tok.getText() == "readonly")
      kind = EffectsKind::ReadOnly;
    else if (Tok.getText() == "readnone")
      kind = EffectsKind::ReadNone;
    else if (Tok.getText() == "readwrite")
      kind = EffectsKind::ReadWrite;
    else if (Tok.getText() == "releasenone")
      kind = EffectsKind::ReleaseNone;
    else {
      diagnose(Loc, diag::attr_unknown_option,
               Tok.getText(), AttrName);
      return false;
    }
    AttrRange = SourceRange(Loc, Tok.getRange().getStart());
    consumeToken(tok::identifier);

    if (!consumeIf(tok::r_paren)) {
      diagnose(Loc, diag::attr_expected_rparen, AttrName,
               DeclAttribute::isDeclModifier(DK));
      return false;
    }

    if (!DiscardAttribute)
      Attributes.add(new (Context) EffectsAttr(AtLoc, AttrRange, kind));
    break;
  }

  case DAK_Inline: {
    if (!consumeIf(tok::l_paren)) {
      diagnose(Loc, diag::attr_expected_lparen, AttrName,
               DeclAttribute::isDeclModifier(DK));
      return false;
    }

    if (Tok.isNot(tok::identifier)) {
      diagnose(Loc, diag::attr_expected_option_such_as, AttrName, "none");
      return false;
    }

    InlineKind kind;
    if (Tok.getText() == "never")
      kind = InlineKind::Never;
    else if (Tok.getText() == "__always")
      kind = InlineKind::Always;
    else {
      diagnose(Loc, diag::attr_unknown_option, Tok.getText(), AttrName);
      return false;
    }
    consumeToken(tok::identifier);
    AttrRange = SourceRange(Loc, Tok.getRange().getStart());
    
    if (!consumeIf(tok::r_paren)) {
      diagnose(Loc, diag::attr_expected_rparen, AttrName,
               DeclAttribute::isDeclModifier(DK));
      return false;
    }

    if (!DiscardAttribute)
      Attributes.add(new (Context) InlineAttr(AtLoc, AttrRange, kind));

    break;
  }

  case DAK_ActorIndependent: {
    // if no option is provided, then it's the 'safe' version.
    if (!consumeIf(tok::l_paren)) {
      if (!DiscardAttribute) {
        AttrRange = SourceRange(Loc, Tok.getRange().getStart());
        Attributes.add(new (Context) ActorIndependentAttr(AtLoc, AttrRange, 
                                                  ActorIndependentKind::Safe));
      }
      break;
    }

    // otherwise, make sure it looks like an identifier.
    if (Tok.isNot(tok::identifier)) {
      diagnose(Loc, diag::attr_expected_option_such_as, AttrName, "unsafe");
      return false;
    }

    // make sure the identifier is 'unsafe'
    if (Tok.getText() != "unsafe") {
      diagnose(Loc, diag::attr_unknown_option, Tok.getText(), AttrName);
      return false;
    }

    consumeToken(tok::identifier);
    AttrRange = SourceRange(Loc, Tok.getRange().getStart());
    
    if (!consumeIf(tok::r_paren)) {
      diagnose(Loc, diag::attr_expected_rparen, AttrName,
               DeclAttribute::isDeclModifier(DK));
      return false;
    }

    if (!DiscardAttribute)
      Attributes.add(new (Context) ActorIndependentAttr(AtLoc, AttrRange, 
                                                ActorIndependentKind::Unsafe));

    break;
  }

  case DAK_Optimize: {
    if (!consumeIf(tok::l_paren)) {
      diagnose(Loc, diag::attr_expected_lparen, AttrName,
               DeclAttribute::isDeclModifier(DK));
      return false;
    }

    if (Tok.isNot(tok::identifier)) {
      diagnose(Loc, diag::attr_expected_option_such_as, AttrName, "speed");
      return false;
    }

    OptimizationMode optMode = OptimizationMode::NotSet;
    if (Tok.getText() == "none")
      optMode = OptimizationMode::NoOptimization;
    else if (Tok.getText() == "speed")
      optMode = OptimizationMode::ForSpeed;
    else if (Tok.getText() == "size")
      optMode = OptimizationMode::ForSize;
    else {
      diagnose(Loc, diag::attr_unknown_option, Tok.getText(), AttrName);
      return false;
    }
    consumeToken(tok::identifier);
    AttrRange = SourceRange(Loc, Tok.getRange().getStart());

    if (!consumeIf(tok::r_paren)) {
      diagnose(Loc, diag::attr_expected_rparen, AttrName,
               DeclAttribute::isDeclModifier(DK));
      return false;
    }

    if (!DiscardAttribute)
      Attributes.add(new (Context) OptimizeAttr(AtLoc, AttrRange, optMode));

    break;
  }

  case DAK_ReferenceOwnership: {
    // Handle weak/unowned/unowned(unsafe).
    auto Kind = AttrName == "weak" ? ReferenceOwnership::Weak
                                   : ReferenceOwnership::Unowned;
    SourceLoc EndLoc = Loc;

    if (Kind == ReferenceOwnership::Unowned && Tok.is(tok::l_paren)) {
      // Parse an optional specifier after unowned.
      SourceLoc lp = consumeToken(tok::l_paren);
      if (Tok.is(tok::identifier) && Tok.getText() == "safe") {
        consumeToken();
      } else if (Tok.is(tok::identifier) && Tok.getText() == "unsafe") {
        consumeToken();
        Kind = ReferenceOwnership::Unmanaged;
      } else {
        diagnose(Tok, diag::attr_unowned_invalid_specifier);
        consumeIf(tok::identifier);
      }

      SourceLoc rp;
      parseMatchingToken(tok::r_paren, rp, diag::attr_unowned_expected_rparen,
                         lp);
      EndLoc = rp;
    }

    if (!DiscardAttribute)
      Attributes.add(
          new (Context) ReferenceOwnershipAttr(SourceRange(Loc, EndLoc), Kind));
    break;
  }

  case DAK_AccessControl: {

    // Diagnose using access control in a local scope, which isn't meaningful.
    if (CurDeclContext->isLocalContext()) {
      diagnose(Loc, diag::attr_only_at_non_local_scope, AttrName);
    }

    AccessLevel access = llvm::StringSwitch<AccessLevel>(AttrName)
      .Case("private", AccessLevel::Private)
      .Case("fileprivate", AccessLevel::FilePrivate)
      .Case("internal", AccessLevel::Internal)
      .Case("public", AccessLevel::Public)
      .Case("open", AccessLevel::Open);

    if (!consumeIf(tok::l_paren)) {
      // Normal access control attribute.
      AttrRange = Loc;
      DuplicateAttribute = Attributes.getAttribute<AccessControlAttr>();
      if (!DuplicateAttribute)
        Attributes.add(new (Context) AccessControlAttr(AtLoc, Loc, access));
      break;
    }

    // Parse the subject.
    if (Tok.isContextualKeyword("set")) {
      consumeToken();
    } else {
      diagnose(Loc, diag::attr_access_expected_set, AttrName);
      // Minimal recovery: if there's a single token and then an r_paren,
      // consume them both. If there's just an r_paren, consume that.
      if (!consumeIf(tok::r_paren)) {
        if (Tok.isNot(tok::l_paren) && peekToken().is(tok::r_paren)) {
          consumeToken();
          consumeToken(tok::r_paren);
        }
      }
      return false;
    }

    AttrRange = SourceRange(Loc, Tok.getLoc());

    if (!consumeIf(tok::r_paren)) {
      diagnose(Loc, diag::attr_expected_rparen, AttrName,
               DeclAttribute::isDeclModifier(DK));
      return false;
    }

    DuplicateAttribute = Attributes.getAttribute<SetterAccessAttr>();
    if (!DuplicateAttribute) {
      Attributes.add(new (Context) SetterAccessAttr(AtLoc, AttrRange, access));
    }

    break;
  }

  case DAK_SPIAccessControl: {
    if (!consumeIf(tok::l_paren)) {
      diagnose(Loc, diag::attr_expected_lparen, AttrName,
               DeclAttribute::isDeclModifier(DK));
      return false;
    }

    SmallVector<Identifier, 4> spiGroups;

    if (!Tok.is(tok::identifier) ||
        Tok.isContextualKeyword("set")) {
      diagnose(getEndOfPreviousLoc(), diag::attr_access_expected_spi_name);
      consumeToken();
      consumeIf(tok::r_paren);
      return false;
    }

    auto text = Tok.getText();
    spiGroups.push_back(Context.getIdentifier(text));
    consumeToken();

    AttrRange = SourceRange(Loc, Tok.getLoc());

    if (!consumeIf(tok::r_paren)) {
      diagnose(Loc, diag::attr_expected_rparen, AttrName,
               DeclAttribute::isDeclModifier(DK));
      return false;
    }

    Attributes.add(SPIAccessControlAttr::create(Context, AtLoc, AttrRange,
                                                spiGroups));
    break;
  }

  case DAK_CDecl:
  case DAK_SILGenName: {
    if (!consumeIf(tok::l_paren)) {
      diagnose(Loc, diag::attr_expected_lparen, AttrName,
               DeclAttribute::isDeclModifier(DK));
      return false;
    }

    if (Tok.isNot(tok::string_literal)) {
      diagnose(Loc, diag::attr_expected_string_literal, AttrName);
      return false;
    }

    Optional<StringRef> AsmName = getStringLiteralIfNotInterpolated(
        Loc, ("'" + AttrName + "'").str());

    consumeToken(tok::string_literal);

    if (AsmName.hasValue())
      AttrRange = SourceRange(Loc, Tok.getRange().getStart());
    else
      DiscardAttribute = true;

    if (!consumeIf(tok::r_paren)) {
      diagnose(Loc, diag::attr_expected_rparen, AttrName,
               DeclAttribute::isDeclModifier(DK));
      return false;
    }

    // Diagnose using @_silgen_name in a local scope.  These don't
    // actually work.
    if (CurDeclContext->isLocalContext()) {
      // Emit an error, but do not discard the attribute.  This enables
      // better recovery in the parser.
      diagnose(Loc, diag::attr_only_at_non_local_scope, AttrName);
    }

    if (!DiscardAttribute) {
      if (DK == DAK_SILGenName)
        Attributes.add(new (Context) SILGenNameAttr(AsmName.getValue(), AtLoc,
                                                AttrRange, /*Implicit=*/false));
      else if (DK == DAK_CDecl)
        Attributes.add(new (Context) CDeclAttr(AsmName.getValue(), AtLoc,
                                               AttrRange, /*Implicit=*/false));
      else
        llvm_unreachable("out of sync with switch");
    }

    break;
  }
  
  case DAK_Alignment: {
    if (!consumeIf(tok::l_paren)) {
      diagnose(Loc, diag::attr_expected_lparen, AttrName,
               DeclAttribute::isDeclModifier(DK));
      return false;
    }
    
    if (Tok.isNot(tok::integer_literal)) {
      diagnose(Loc, diag::alignment_must_be_positive_integer);
      return false;
    }
    
    StringRef alignmentText = Tok.getText();
    unsigned alignmentValue;
    if (alignmentText.getAsInteger(0, alignmentValue)) {
      diagnose(Loc, diag::alignment_must_be_positive_integer);
      return false;
    }
    
    consumeToken(tok::integer_literal);
    
    auto range = SourceRange(Loc, Tok.getRange().getStart());
    
    if (!consumeIf(tok::r_paren)) {
      diagnose(Loc, diag::attr_expected_rparen, AttrName,
               DeclAttribute::isDeclModifier(DK));
      return false;
    }

    Attributes.add(new (Context) AlignmentAttr(alignmentValue, AtLoc, range,
                                               /*implicit*/ false));
    
    break;
  }
  
  case DAK_SwiftNativeObjCRuntimeBase: {
    if (!consumeIf(tok::l_paren)) {
      diagnose(Loc, diag::attr_expected_lparen, AttrName,
               DeclAttribute::isDeclModifier(DK));
      return false;
    }

    if (Tok.isNot(tok::identifier)) {
      diagnose(Loc, diag::swift_native_objc_runtime_base_must_be_identifier);
      return false;
    }
    
    Identifier name;
    consumeIdentifier(&name);
    
    auto range = SourceRange(Loc, Tok.getRange().getStart());

    if (!consumeIf(tok::r_paren)) {
      diagnose(Loc, diag::attr_expected_rparen, AttrName,
               DeclAttribute::isDeclModifier(DK));
      return false;
    }
    
    Attributes.add(new (Context) SwiftNativeObjCRuntimeBaseAttr(name,
                                            AtLoc, range, /*implicit*/ false));
    break;
  }
  
  case DAK_Semantics: {
    if (!consumeIf(tok::l_paren)) {
      diagnose(Loc, diag::attr_expected_lparen, AttrName,
               DeclAttribute::isDeclModifier(DK));
      return false;
    }

    if (Tok.isNot(tok::string_literal)) {
      diagnose(Loc, diag::attr_expected_string_literal, AttrName);
      return false;
    }

    auto Value = getStringLiteralIfNotInterpolated(
        Loc, ("'" + AttrName + "'").str());

    consumeToken(tok::string_literal);

    if (Value.hasValue())
      AttrRange = SourceRange(Loc, Tok.getRange().getStart());
    else
      DiscardAttribute = true;

    if (!consumeIf(tok::r_paren)) {
      diagnose(Loc, diag::attr_expected_rparen, AttrName,
               DeclAttribute::isDeclModifier(DK));
      return false;
    }

    if (!DiscardAttribute)
      Attributes.add(new (Context) SemanticsAttr(Value.getValue(), AtLoc,
                                                 AttrRange,
                                                 /*Implicit=*/false));
    break;
  }
  case DAK_OriginallyDefinedIn: {
    auto LeftLoc = Tok.getLoc();
    if (!consumeIf(tok::l_paren)) {
      diagnose(Loc, diag::attr_expected_lparen, AttrName,
               DeclAttribute::isDeclModifier(DK));
      return false;
    }
    SourceLoc RightLoc;
    enum class NextSegmentKind: uint8_t {
      ModuleName = 0,
      PlatformVersion,
    };
    NextSegmentKind NK = NextSegmentKind::ModuleName;
    StringRef OriginalModuleName;
    llvm::SmallVector<std::pair<PlatformKind, llvm::VersionTuple>, 4>
      PlatformAndVersions;

    StringRef AttrName = "@_originalDefinedIn";
    bool SuppressLaterDiags = false;
    if (parseList(tok::r_paren, LeftLoc, RightLoc, false,
                  diag::originally_defined_in_missing_rparen,
                  SyntaxKind::Unknown, [&]() -> ParserStatus {
      SWIFT_DEFER {
        if (NK != NextSegmentKind::PlatformVersion) {
          NK = (NextSegmentKind)((uint8_t)NK + (uint8_t)1);
        }
      };
      switch (NK) {
      // Parse 'module: "original_module_name"'.
      case NextSegmentKind::ModuleName: {
        // Parse 'module' ':'.
        if (!Tok.is(tok::identifier) || Tok.getText() != "module" ||
            !peekToken().is(tok::colon)) {
          diagnose(Tok, diag::originally_defined_in_need_original_module_name);
          SuppressLaterDiags = true;
          return makeParserError();
        }
        consumeToken(tok::identifier);
        consumeToken(tok::colon);
        // Parse the next string literal as the original module name.
        auto ModuleNameLoc = Tok.getLoc();
        if (Tok.is(tok::string_literal)) {
          auto NameOp = getStringLiteralIfNotInterpolated(Tok.getLoc(),
                                                          "original module name");
          if (NameOp.hasValue())
            OriginalModuleName = *NameOp;
          consumeToken();
        }
        if (OriginalModuleName.empty()) {
          diagnose(ModuleNameLoc,
                   diag::originally_defined_in_need_nonempty_module_name);
          SuppressLaterDiags = true;
          return makeParserError();
        }
        return makeParserSuccess();
      }
      // Parse 'OSX 13.13'.
      case NextSegmentKind::PlatformVersion: {
        if ((Tok.is(tok::identifier) || Tok.is(tok::oper_binary_spaced)) &&
            (peekToken().is(tok::floating_literal) ||
             peekToken().is(tok::integer_literal))) {
          PlatformKind Platform;
          // Parse platform name.
          auto Plat = platformFromString(Tok.getText());
          if (!Plat.hasValue()) {
            diagnose(Tok.getLoc(),
                     diag::originally_defined_in_unrecognized_platform);
            SuppressLaterDiags = true;
            return makeParserError();
          } else {
            consumeToken();
            Platform = *Plat;
          }
          // Parse version number
          llvm::VersionTuple VerTuple;
          SourceRange VersionRange;
          if (parseVersionTuple(VerTuple, VersionRange,
              Diagnostic(diag::attr_availability_expected_version, AttrName))) {
            SuppressLaterDiags = true;
            return makeParserError();
          } else {
            if (VerTuple.getSubminor().hasValue() ||
                VerTuple.getBuild().hasValue()) {
              diagnose(Tok.getLoc(), diag::originally_defined_in_major_minor_only);
            }
            // * as platform name isn't supported.
            if (Platform == PlatformKind::none) {
              diagnose(AtLoc, diag::originally_defined_in_missing_platform_name);
            } else {
              PlatformAndVersions.emplace_back(Platform, VerTuple);
            }
            return makeParserSuccess();
          }
        }
        diagnose(AtLoc, diag::originally_defined_in_need_platform_version);
        SuppressLaterDiags = true;
        return makeParserError();
      }
      }
      llvm_unreachable("invalid next segment kind");
    }).isErrorOrHasCompletion() || SuppressLaterDiags) {
      return false;
    }
    if (OriginalModuleName.empty()) {
      diagnose(AtLoc, diag::originally_defined_in_need_nonempty_module_name);
      return false;
    }
    if (PlatformAndVersions.empty()) {
      diagnose(AtLoc, diag::originally_defined_in_need_platform_version);
      return false;
    }

    assert(!OriginalModuleName.empty());
    assert(!PlatformAndVersions.empty());
    assert(NK == NextSegmentKind::PlatformVersion);
    AttrRange = SourceRange(Loc, Tok.getLoc());
    for (auto &Item: PlatformAndVersions) {
      Attributes.add(new (Context) OriginallyDefinedInAttr(AtLoc, AttrRange,
                                                           OriginalModuleName,
                                                           Item.first,
                                                           Item.second,
                                                           /*IsImplicit*/false));
    }
    break;
  }
  case DAK_Available: {
    if (!consumeIf(tok::l_paren)) {
      diagnose(Loc, diag::attr_expected_lparen, AttrName,
               DeclAttribute::isDeclModifier(DK));
      return false;
    }

    // platform:
    //   *
    //   identifier
    if (!Tok.is(tok::identifier) &&
        !(Tok.isAnyOperator() && Tok.getText() == "*")) {
      if (Tok.is(tok::code_complete) && CodeCompletion) {
        CodeCompletion->completeDeclAttrParam(DAK_Available, 0);
        consumeToken(tok::code_complete);
      }
      diagnose(Tok.getLoc(), diag::attr_availability_platform, AttrName)
        .highlight(SourceRange(Tok.getLoc()));
      consumeIf(tok::r_paren);
      return false;
    }

    // Delay processing of platform until later, after we have
    // parsed more of the attribute.
    StringRef Platform = Tok.getText();

    if (Platform != "*" &&
        (peekToken().isAny(tok::integer_literal, tok::floating_literal) ||
         peekAvailabilityMacroName())) {
      // We have the short form of available: @available(iOS 8.0.1, *)
      SmallVector<AvailabilitySpec *, 5> Specs;
      ParserStatus Status = parseAvailabilitySpecList(Specs);

      if (Status.isErrorOrHasCompletion())
        return false;

      AttrRange = SourceRange(Loc, Tok.getLoc());
      // For each platform version spec in the spec list, create an
      // implicit AvailableAttr for the platform with the introduced
      // version from the spec. For example, if we have
      //   @available(iOS 8.0, OSX 10.10, *):
      // we will synthesize:
      //  @available(iOS, introduced: 8.0)
      //  @available(OSX, introduced: 10.10)
      //
      // Similarly if we have a language version spec or PackageDescription
      // version in the spec list, create an implicit AvailableAttr
      // with the specified version as the introduced argument. 
      // For example, if we have
      //   @available(swift 3.1)
      // we will synthesize
      //   @available(swift, introduced: 3.1)
      // or, if we have
      //   @available(_PackageDescription 4.2)
      // we will synthesize
      //   @available(_PackageDescription, introduced: 4.2)

      for (auto *Spec : Specs) {
        PlatformKind Platform;
        llvm::VersionTuple Version;
        SourceRange VersionRange;
        PlatformAgnosticAvailabilityKind PlatformAgnostic;

        if (auto *PlatformVersionSpec =
            dyn_cast<PlatformVersionConstraintAvailabilitySpec>(Spec)) {
          Platform = PlatformVersionSpec->getPlatform();
          Version = PlatformVersionSpec->getVersion();
          VersionRange = PlatformVersionSpec->getVersionSrcRange();
          PlatformAgnostic = PlatformAgnosticAvailabilityKind::None;

        } else if (auto *PlatformAgnosticVersionSpec =
                   dyn_cast<PlatformAgnosticVersionConstraintAvailabilitySpec>(Spec)) {
          Platform = PlatformKind::none;
          Version = PlatformAgnosticVersionSpec->getVersion();
          VersionRange = PlatformAgnosticVersionSpec->getVersionSrcRange();
          PlatformAgnostic = PlatformAgnosticVersionSpec->isLanguageVersionSpecific() ?
                               PlatformAgnosticAvailabilityKind::SwiftVersionSpecific :
                               PlatformAgnosticAvailabilityKind::PackageDescriptionVersionSpecific;

        } else {
          continue;
        }

        Version = canonicalizePlatformVersion(Platform, Version);

        Attributes.add(new (Context)
                       AvailableAttr(AtLoc, AttrRange,
                                     Platform,
                                     /*Message=*/StringRef(),
                                     /*Rename=*/StringRef(),
                                     /*Introduced=*/Version,
                                     /*IntroducedRange=*/VersionRange,
                                     /*Deprecated=*/llvm::VersionTuple(),
                                     /*DeprecatedRange=*/SourceRange(),
                                     /*Obsoleted=*/llvm::VersionTuple(),
                                     /*ObsoletedRange=*/SourceRange(),
                                     PlatformAgnostic,
                                     /*Implicit=*/false));
      }

      if (!consumeIf(tok::r_paren)) {
        diagnose(Tok.getLoc(), diag::attr_expected_rparen, AttrName,
                 DeclAttribute::isDeclModifier(DK));
        return false;
      }

      break;
    }

    auto AvailabilityAttr = parseExtendedAvailabilitySpecList(AtLoc, Loc,
                                                              AttrName);
    DiscardAttribute |= AvailabilityAttr.isParseErrorOrHasCompletion();

    if (!consumeIf(tok::r_paren)) {
      if (!DiscardAttribute) {
        diagnose(Tok.getLoc(), diag::attr_expected_rparen, AttrName,
                 DeclAttribute::isDeclModifier(DK));
      }
      return false;
    }

    if (!DiscardAttribute) {
      Attributes.add(AvailabilityAttr.get());
    } else {
      return false;
    }
    break;
  }
  case DAK_PrivateImport: {
    // Parse the leading '('.
    if (Tok.isNot(tok::l_paren)) {
      diagnose(Loc, diag::attr_expected_lparen, AttrName,
               DeclAttribute::isDeclModifier(DK));
      return false;
    }
    SourceLoc LParenLoc = consumeToken(tok::l_paren);
    Optional<StringRef> filename;
    {
      SyntaxParsingContext ContentContext(
          SyntaxContext, SyntaxKind::NamedAttributeStringArgument);

      // Parse 'sourceFile'.
      if (Tok.getText() != "sourceFile") {
        diagnose(LParenLoc, diag::attr_private_import_expected_sourcefile);
        return false;
      }
      auto ForLoc = consumeToken();

      // Parse ':'.
      if (Tok.getKind() != tok::colon) {
        diagnose(ForLoc, diag::attr_private_import_expected_colon);
        return false;
      }
      auto ColonLoc = consumeToken(tok::colon);

      // Parse '"'function-name'"'
      if (Tok.isNot(tok::string_literal)) {
        diagnose(ColonLoc, diag::attr_private_import_expected_sourcefile_name);
        return false;
      }
      filename = getStringLiteralIfNotInterpolated(Loc, "_private");
      if (!filename.hasValue()) {
        diagnose(ColonLoc, diag::attr_private_import_expected_sourcefile_name);
        return false;
      }
      consumeToken(tok::string_literal);
    }
    // Parse the matching ')'.
    SourceLoc RParenLoc;
    bool Invalid = parseMatchingToken(tok::r_paren, RParenLoc,
                                      diag::attr_private_import_expected_rparen,
                                      LParenLoc);
    if (Invalid)
      return false;
    auto *attr = PrivateImportAttr::create(Context, AtLoc, Loc, LParenLoc,
                                           *filename, RParenLoc);
    Attributes.add(attr);

    break;
  }
  case DAK_ObjC: {
    // Unnamed @objc attribute.
    if (Tok.isNot(tok::l_paren)) {
      auto attr = ObjCAttr::createUnnamed(Context, AtLoc, Loc);
      Attributes.add(attr);
      break;
    }

    // Parse the leading '('.
    SourceLoc LParenLoc = consumeToken(tok::l_paren);

    // Parse the names, with trailing colons (if there are present) and populate
    // the inout parameters
    SmallVector<Identifier, 4> Names;
    SmallVector<SourceLoc, 4> NameLocs;
    bool NullarySelector = true;
    parseObjCSelector(Names, NameLocs, NullarySelector);

    // Parse the matching ')'.
    SourceLoc RParenLoc;
    bool Invalid = parseMatchingToken(tok::r_paren, RParenLoc,
                                      diag::attr_objc_expected_rparen,
                                      LParenLoc);

    ObjCAttr *attr;
    if (Names.empty()) {
      // When there are no names, recover as if there were no parentheses.
      if (!Invalid)
        diagnose(LParenLoc, diag::attr_objc_empty_name);
      attr = ObjCAttr::createUnnamed(Context, AtLoc, Loc);
    } else if (NullarySelector) {
      // When we didn't see a colon, this is a nullary name.
      assert(Names.size() == 1 && "Forgot to set sawColon?");
      attr = ObjCAttr::createNullary(Context, AtLoc, Loc, LParenLoc,
                                     NameLocs.front(), Names.front(),
                                     RParenLoc);
    } else {
      // When we did see a colon, this is a selector.
      attr = ObjCAttr::createSelector(Context, AtLoc, Loc, LParenLoc,
                                      NameLocs, Names, RParenLoc);
    }
    Attributes.add(attr);
    break;
  }
  case DAK_ObjCRuntimeName: {
    if (!consumeIf(tok::l_paren)) {
      diagnose(Loc, diag::attr_expected_lparen, AttrName,
               DeclAttribute::isDeclModifier(DK));
      return false;
    }

    if (Tok.isNot(tok::identifier)) {
      diagnose(Loc, diag::objc_runtime_name_must_be_identifier);
      return false;
    }

    auto name = Tok.getText();

    consumeToken(tok::identifier);

    auto range = SourceRange(Loc, Tok.getRange().getStart());

    if (!consumeIf(tok::r_paren)) {
      diagnose(Loc, diag::attr_expected_rparen, AttrName,
               DeclAttribute::isDeclModifier(DK));
      return false;
    }

    Attributes.add(new (Context) ObjCRuntimeNameAttr(name, AtLoc, range,
                                                     /*implicit*/ false));
    break;
  }


  case DAK_DynamicReplacement: {
    // Parse the leading '('.
    if (Tok.isNot(tok::l_paren)) {
      diagnose(Loc, diag::attr_expected_lparen, AttrName,
               DeclAttribute::isDeclModifier(DK));
      return false;
    }

    SourceLoc LParenLoc = consumeToken(tok::l_paren);
    DeclNameRef replacedFunction;
    {
      SyntaxParsingContext ContentContext(
          SyntaxContext, SyntaxKind::NamedAttributeStringArgument);

      // Parse 'for'.
      if (Tok.getText() != "for") {
        diagnose(Loc, diag::attr_dynamic_replacement_expected_for);
        return false;
      }
      auto ForLoc = consumeToken();

      // Parse ':'.
      if (Tok.getText() != ":") {
        diagnose(ForLoc, diag::attr_dynamic_replacement_expected_colon);
        return false;
      }
      consumeToken(tok::colon);
      {
        SyntaxParsingContext ContentContext(SyntaxContext,
                                            SyntaxKind::DeclName);

        DeclNameLoc loc;
        replacedFunction = parseDeclNameRef(loc,
            diag::attr_dynamic_replacement_expected_function,
            DeclNameFlag::AllowZeroArgCompoundNames |
            DeclNameFlag::AllowKeywordsUsingSpecialNames |
            DeclNameFlag::AllowOperators);
      }
    }

    // Parse the matching ')'.
    SourceLoc RParenLoc;
    bool Invalid = parseMatchingToken(
        tok::r_paren, RParenLoc, diag::attr_dynamic_replacement_expected_rparen,
        LParenLoc);
    if (Invalid) {
      return false;
    }


    DynamicReplacementAttr *attr = DynamicReplacementAttr::create(
        Context, AtLoc, Loc, LParenLoc, replacedFunction, RParenLoc);
    Attributes.add(attr);
    break;
  }

  case DAK_TypeEraser: {
    // Parse leading '('
    if (Tok.isNot(tok::l_paren)) {
      diagnose(Loc, diag::attr_expected_lparen, AttrName,
               DeclAttribute::isDeclModifier(DK));
      return false;
    }

    SourceLoc LParenLoc = consumeToken(tok::l_paren);
    ParserResult<TypeRepr> ErasedType;
    bool invalid = false;
    {
      // Parse type-eraser type
      SyntaxParsingContext ContentContext(SyntaxContext, SyntaxKind::Type);
      ErasedType = parseType(diag::attr_type_eraser_expected_type_name);
      invalid = ErasedType.hasCodeCompletion() || ErasedType.isNull();
    }

    // Parse matching ')'
    SourceLoc RParenLoc;
    invalid |= parseMatchingToken(tok::r_paren, RParenLoc,
                                  diag::attr_type_eraser_expected_rparen,
                                  LParenLoc);
    if (invalid)
      return false;

    auto *TE = new (Context) TypeExpr(ErasedType.get());
    Attributes.add(TypeEraserAttr::create(Context, AtLoc, {Loc, RParenLoc}, TE));
    break;
  }

  case DAK_Specialize: {
    if (Tok.isNot(tok::l_paren)) {
      diagnose(Loc, diag::attr_expected_lparen, AttrName,
               DeclAttribute::isDeclModifier(DK));
      return false;
    }
    SpecializeAttr *Attr;
    if (!parseSpecializeAttribute(tok::r_paren, AtLoc, Loc, Attr))
      return false;

    Attributes.add(Attr);
    break;
    }

  case DAK_Implements: {
    ParserResult<ImplementsAttr> Attr = parseImplementsAttribute(AtLoc, Loc);
    if (Attr.isNonNull()) {
      Attributes.add(Attr.get());
    }
    break;
  }

  case DAK_Differentiable: {
    auto Attr = parseDifferentiableAttribute(AtLoc, Loc);
    if (Attr.isNonNull())
      Attributes.add(Attr.get());
    break;
  }

  case DAK_Derivative: {
    // `@derivative` in a local scope is not allowed.
    if (CurDeclContext->isLocalContext())
      diagnose(Loc, diag::attr_only_at_non_local_scope, '@' + AttrName.str());

    auto Attr = parseDerivativeAttribute(AtLoc, Loc);
    if (Attr.isNonNull())
      Attributes.add(Attr.get());
    break;
  }

  case DAK_Transpose: {
    // `@transpose` in a local scope is not allowed.
    if (CurDeclContext->isLocalContext())
      diagnose(Loc, diag::attr_only_at_non_local_scope, '@' + AttrName.str());

    auto Attr = parseTransposeAttribute(AtLoc, Loc);
    if (Attr.isNonNull())
      Attributes.add(Attr.get());
    break;
  }

  case DAK_ProjectedValueProperty: {
    if (!consumeIf(tok::l_paren)) {
      diagnose(Loc, diag::attr_expected_lparen, AttrName,
               DeclAttribute::isDeclModifier(DK));
      return false;
    }

    if (Tok.isNot(tok::identifier)) {
      diagnose(Loc, diag::projection_value_property_not_identifier);
      return false;
    }

    Identifier name;
    consumeIdentifier(&name, /*allowDollarIdentifier=*/true);

    auto range = SourceRange(Loc, Tok.getRange().getStart());

    if (!consumeIf(tok::r_paren)) {
      diagnose(Loc, diag::attr_expected_rparen, AttrName,
               DeclAttribute::isDeclModifier(DK));
      return false;
    }

    Attributes.add(new (Context) ProjectedValuePropertyAttr(
        name, AtLoc, range, /*implicit*/ false));
    break;
  }
  }

  if (DuplicateAttribute) {
    diagnose(Loc, diag::duplicate_attribute, DeclAttribute::isDeclModifier(DK))
      .highlight(AttrRange);
    diagnose(DuplicateAttribute->getLocation(),
             diag::previous_attribute,
             DeclAttribute::isDeclModifier(DK))
      .highlight(DuplicateAttribute->getRange());
  }

    // If this is a decl modifier spelled with an @, emit an error and remove it
  // with a fixit.
  if (AtLoc.isValid() && DeclAttribute::isDeclModifier(DK))
    diagnose(AtLoc, diag::cskeyword_not_attribute, AttrName).fixItRemove(AtLoc);
  
  return false;
}

bool Parser::parseVersionTuple(llvm::VersionTuple &Version,
                               SourceRange &Range,
                               const Diagnostic &D) {
  SyntaxParsingContext VersionContext(SyntaxContext, SyntaxKind::VersionTuple);
  // A version number is either an integer (8), a float (8.1), or a
  // float followed by a dot and an integer (8.1.0).
  if (!Tok.isAny(tok::integer_literal, tok::floating_literal)) {
    diagnose(Tok, D);
    return true;
  }

  SourceLoc StartLoc = Tok.getLoc();
  
  if (Tok.is(tok::integer_literal)) {
    unsigned major = 0;
    if (Tok.getText().getAsInteger(10, major)) {
      // Maybe the literal was in hex. Reject that.
      diagnose(Tok, D);
      consumeToken();
      return true;
    }
    Version = llvm::VersionTuple(major);
    Range = SourceRange(StartLoc, Tok.getLoc());
    consumeToken();
    return false;
  }

  unsigned major = 0, minor = 0;
  StringRef majorPart, minorPart;
  std::tie(majorPart, minorPart) = Tok.getText().split('.');
  if (majorPart.getAsInteger(10, major) || minorPart.getAsInteger(10, minor)) {
    // Reject things like 0.1e5 and hex literals.
    diagnose(Tok, D);
    consumeToken();
    return true;
  }

  Range = SourceRange(StartLoc, Tok.getLoc());
  consumeToken();
  
  if (consumeIf(tok::period)) {
    unsigned micro = 0;
    if (!Tok.is(tok::integer_literal) ||
        Tok.getText().getAsInteger(10, micro)) {
      // Reject things like 0.1e5 and hex literals.
      diagnose(Tok, D);
      if (Tok.is(tok::integer_literal) ||
          peekToken().isAny(tok::r_paren, tok::comma))
        consumeToken();
      return true;
    }
    
    Range = SourceRange(StartLoc, Tok.getLoc());
    consumeToken();
    
    Version = llvm::VersionTuple(major, minor, micro);
  } else {
    Version = llvm::VersionTuple(major, minor);
  }

  return false;
}

/// Check whether the attributes have already established an initializer
/// context within the given set of attributes.
static PatternBindingInitializer *findAttributeInitContent(
    DeclAttributes &Attributes) {
  for (auto custom : Attributes.getAttributes<CustomAttr>()) {
    if (auto initContext = custom->getInitContext())
      return initContext;
  }

  return nullptr;
}

/// \verbatim
///   attribute:
///     '_silgen_name' '(' identifier ')'
///     'semantics' '(' identifier ')'
///     'infix' '=' numeric_constant
///     'unary'
///     'stdlib'
///     'weak'
///     'inout'
///     'unowned'
///     'unowned' '(' 'safe' ')'
///     'unowned' '(' 'unsafe' ')'
///     'noreturn'
///     'optional'
///     'mutating'
///     ( 'private' | 'internal' | 'public' )
///     ( 'private' | 'internal' | 'public' ) '(' 'set' ')'
///     'requires_stored_property_inits'
/// \endverbatim
///
/// Note that various attributes (like mutating, weak, and unowned) are parsed
/// but rejected since they have context-sensitive keywords.
///
ParserStatus Parser::parseDeclAttribute(DeclAttributes &Attributes, SourceLoc AtLoc) {
  // If this not an identifier, the attribute is malformed.
  if (Tok.isNot(tok::identifier) &&
      Tok.isNot(tok::kw_in) &&
      Tok.isNot(tok::kw_inout)) {

    if (Tok.is(tok::code_complete)) {
      if (CodeCompletion) {
        // If the next token is not on the same line, this attribute might be
        // starting new declaration instead of adding attribute to existing
        // decl.
        auto isIndependent = peekToken().isAtStartOfLine();
        CodeCompletion->completeDeclAttrBeginning(isInSILMode(), isIndependent);
      }
      consumeToken(tok::code_complete);
      return makeParserCodeCompletionStatus();
    }

    diagnose(Tok, diag::expected_attribute_name);
    return makeParserError();
  }

  // If the attribute follows the new representation, switch
  // over to the alternate parsing path.
  DeclAttrKind DK = DeclAttribute::getAttrKindFromString(Tok.getText());
  
  auto checkInvalidAttrName = [&](StringRef invalidName,
                                  StringRef correctName,
                                  DeclAttrKind kind,
                                  Optional<Diag<StringRef, StringRef>> diag = None) {
    if (DK == DAK_Count && Tok.getText() == invalidName) {
      DK = kind;

      if (diag) {
        diagnose(Tok, *diag, invalidName, correctName)
            .fixItReplace(Tok.getLoc(), correctName);
      }
    }
  };

  // Check if attr is availability, and suggest available instead
  checkInvalidAttrName("availability", "available", DAK_Available, diag::attr_renamed);

  // Check if attr is inlineable, and suggest inlinable instead
  checkInvalidAttrName("inlineable", "inlinable", DAK_Inlinable, diag::attr_name_close_match);

  // In Swift 5 and above, these become hard errors. In Swift 4.2, emit a
  // warning for compatibility. Otherwise, don't diagnose at all.
  if (Context.isSwiftVersionAtLeast(5)) {
    checkInvalidAttrName("_versioned", "usableFromInline", DAK_UsableFromInline, diag::attr_renamed);
    checkInvalidAttrName("_inlineable", "inlinable", DAK_Inlinable, diag::attr_renamed);
  } else if (Context.isSwiftVersionAtLeast(4, 2)) {
    checkInvalidAttrName("_versioned", "usableFromInline", DAK_UsableFromInline, diag::attr_renamed_warning);
    checkInvalidAttrName("_inlineable", "inlinable", DAK_Inlinable, diag::attr_renamed_warning);
  } else {
    checkInvalidAttrName("_versioned", "usableFromInline", DAK_UsableFromInline);
    checkInvalidAttrName("_inlineable", "inlinable", DAK_Inlinable);
  }

  // Other names of property wrappers...
  checkInvalidAttrName("propertyDelegate", "propertyWrapper",
                       DAK_PropertyWrapper, diag::attr_renamed_warning);
  checkInvalidAttrName("_propertyWrapper", "propertyWrapper",
                       DAK_PropertyWrapper, diag::attr_renamed_warning);

  // Historical name for result builders.
  checkInvalidAttrName(
      "_functionBuilder", "resultBuilder", DAK_ResultBuilder,
      diag::attr_renamed_warning);

  if (DK == DAK_Count && Tok.getText() == "warn_unused_result") {
    // The behavior created by @warn_unused_result is now the default. Emit a
    // Fix-It to remove.
    SourceLoc attrLoc = consumeToken();

    // @warn_unused_result with no arguments.
    if (Tok.isNot(tok::l_paren)) {
      diagnose(AtLoc, diag::attr_warn_unused_result_removed)
        .fixItRemove(SourceRange(AtLoc, attrLoc));

      // Recovered.
      return makeParserSuccess();
    }

    // @warn_unused_result with arguments.
    SourceLoc lParenLoc = consumeToken();
    skipUntil(tok::r_paren);

    // Parse the closing ')'.
    SourceLoc rParenLoc;
    if (Tok.isNot(tok::r_paren)) {
      parseMatchingToken(tok::r_paren, rParenLoc,
                         diag::attr_warn_unused_result_expected_rparen,
                         lParenLoc);
    }
    if (Tok.is(tok::r_paren)) {
      rParenLoc = consumeToken();
    }

    diagnose(AtLoc, diag::attr_warn_unused_result_removed)
      .fixItRemove(SourceRange(AtLoc, rParenLoc));

    // Recovered.
    return makeParserSuccess();
  }

  if (DK != DAK_Count && !DeclAttribute::shouldBeRejectedByParser(DK)) {
    parseNewDeclAttribute(Attributes, AtLoc, DK);
    return makeParserSuccess();
  }

  if (TypeAttributes::getAttrKindFromString(Tok.getText()) != TAK_Count)
    diagnose(Tok, diag::type_attribute_applied_to_decl);
  else if (Tok.isContextualKeyword("unknown")) {
    diagnose(Tok, diag::unknown_attribute, "unknown");
  } else {
    // Change the context to create a custom attribute syntax.
    SyntaxContext->setCreateSyntax(SyntaxKind::CustomAttribute);
    // Parse a custom attribute.
    auto type = parseType(diag::expected_type);
    if (type.hasCodeCompletion() || type.isNull()) {
      if (Tok.is(tok::l_paren))
        skipSingle();

      return ParserStatus(type);
    }

    // Parse the optional arguments.
    SourceLoc lParenLoc, rParenLoc;
    SmallVector<Expr *, 2> args;
    SmallVector<Identifier, 2> argLabels;
    SmallVector<SourceLoc, 2> argLabelLocs;
    SmallVector<TrailingClosure, 2> trailingClosures;
    bool hasInitializer = false;
    ParserStatus status;

    // If we're not in a local context, we'll need a context to parse
    // initializers into (should we have one).  This happens for properties
    // and global variables in libraries.
    PatternBindingInitializer *initContext = nullptr;

    if (Tok.isFollowingLParen()) {
      if (peekToken().is(tok::code_complete)) {
        consumeToken(tok::l_paren);
        if (CodeCompletion) {
          auto typeE = new (Context) TypeExpr(type.get());
          auto CCE = new (Context) CodeCompletionExpr(Tok.getLoc());
          CodeCompletion->completePostfixExprParen(typeE, CCE);
        }
        consumeToken(tok::code_complete);
        skipUntil(tok::r_paren);
        consumeIf(tok::r_paren);
        status.setHasCodeCompletionAndIsError();
      } else {
        // If we have no local context to parse the initial value into, create
        // one for the PBD we'll eventually create.  This allows us to have
        // reasonable DeclContexts for any closures that may live inside of
        // initializers.
        Optional<ParseFunctionBody> initParser;
        if (!CurDeclContext->isLocalContext()) {
          initContext = findAttributeInitContent(Attributes);
          if (!initContext)
            initContext =
                new (Context) PatternBindingInitializer(CurDeclContext);

          initParser.emplace(*this, initContext);
        }
        status |= parseExprList(tok::l_paren, tok::r_paren,
                                /*isPostfix=*/false, /*isExprBasic=*/true,
                                lParenLoc, args, argLabels, argLabelLocs,
                                rParenLoc,
                                trailingClosures,
                                SyntaxKind::TupleExprElementList);
        assert(trailingClosures.empty() && "Cannot parse a trailing closure here");
        hasInitializer = true;
      }
    }

    // Form the attribute.
    auto *TE = new (Context) TypeExpr(type.get());
    auto attr = CustomAttr::create(Context, AtLoc, TE, hasInitializer,
                                   initContext, lParenLoc, args, argLabels,
                                   argLabelLocs, rParenLoc);
    Attributes.add(attr);
    return status;
  }

  // Recover by eating @foo(...) when foo is not known.
  consumeToken();
  if (Tok.is(tok::l_paren))
    skipSingle();

  return makeParserError();
}

bool Parser::canParseTypeAttribute() {
  TypeAttributes attrs; // ignored
  return !parseTypeAttribute(attrs, /*atLoc=*/SourceLoc(),
                             /*justChecking*/ true);
}

/// Parses the '@differentiable' argument (no argument list, or '(linear)'),
/// and sets the appropriate fields on `Attributes`.
///
/// \param emitDiagnostics - if false, doesn't emit diagnostics
/// \returns true on error, false on success
static bool parseDifferentiableAttributeArgument(Parser &P,
                                                 TypeAttributes &Attributes,
                                                 bool emitDiagnostics) {
  Parser::BacktrackingScope backtrack(P);

  // Match '( <identifier> )', and store the identifier token to `argument`.
  if (!P.consumeIf(tok::l_paren))
    return false;
  auto argument = P.Tok;
  if (!P.consumeIf(tok::identifier))
    return false;
  if (!P.consumeIf(tok::r_paren)) {
    // Special case handling for '( <identifier> (' so that we don't produce the
    // misleading diagnostic "expected ',' separator" when the real issue is
    // that the user forgot the ')' closing the '@differentiable' argument list.
    if (P.Tok.is(tok::l_paren)) {
      backtrack.cancelBacktrack();
      if (emitDiagnostics)
        P.diagnose(P.Tok, diag::attr_expected_rparen, "@differentiable",
                   /*DeclModifier*/ false);
      return true;
    }
    return false;
  }

  // If the next token is not a `(`, `@`, or an identifier, then the
  // matched '( <identifier> )' is actually the parameter type list,
  // not an argument to '@differentiable'.
  if (P.Tok.isNot(tok::l_paren, tok::at_sign, tok::identifier))
    return false;

  backtrack.cancelBacktrack();

  if (argument.getText() != "linear") {
    if (emitDiagnostics)
      P.diagnose(argument, diag::attr_differentiable_unexpected_argument,
                 argument.getText());
    return true;
  }

  Attributes.linear = true;
  return false;
}

/// Parse the inside of a convention attribute '(...)'.
///
/// The '@convention' prefix should've been parsed by the caller.
/// See `Parser::parseTypeAttribute` for the justChecking argument.
///
/// Returns true if there was an error.
bool Parser::parseConventionAttributeInternal(
    bool justChecking, TypeAttributes::Convention &convention) {
  SourceLoc LPLoc;
  if (!consumeIfNotAtStartOfLine(tok::l_paren)) {
    if (!justChecking)
      diagnose(Tok, diag::convention_attribute_expected_lparen);
    return true;
  }

  if (Tok.isNot(tok::identifier)) {
    if (!justChecking)
      diagnose(Tok, diag::convention_attribute_expected_name);
    return true;
  }

  convention.Name = Tok.getText();
  consumeToken(tok::identifier);

  // Consume extra (optional) ', cType: " blah blah "'
  if (consumeIf(tok::comma)) {
    if (Tok.isNot(tok::identifier)) {
      if (!justChecking)
        diagnose(Tok, diag::convention_attribute_ctype_expected_label);
      return true;
    }
    auto cTypeLabel = Tok.getText();
    consumeToken(tok::identifier);
    if (cTypeLabel != "cType") {
      if (!justChecking)
        diagnose(Tok, diag::convention_attribute_ctype_expected_label);
      return true;
    }
    if (!consumeIf(tok::colon)) {
      if (!justChecking)
        diagnose(Tok, diag::convention_attribute_ctype_expected_colon);
      return true;
    }
    if (Tok.isNot(tok::string_literal)) {
      if (!justChecking)
        diagnose(Tok, diag::convention_attribute_ctype_expected_string);
      return true;
    }
    if (auto ty = getStringLiteralIfNotInterpolated(Tok.getLoc(), "(C type)")) {
      convention.ClangType = { ty.getValue(), Tok.getLoc() };
    }
    consumeToken(tok::string_literal);
  }

  if (convention.Name == "witness_method") {
    if (!consumeIf(tok::colon)) {
      if (!justChecking)
        diagnose(Tok,
                 diag::convention_attribute_witness_method_expected_colon);
      return true;
    }

    DeclNameLoc unusedLoc;
    convention.WitnessMethodProtocol = parseDeclNameRef(unusedLoc,
        diag::convention_attribute_witness_method_expected_protocol, {});
  }
  
  // Parse the ')'.  We can't use parseMatchingToken if we're in
  // just-checking mode.
  if (justChecking && Tok.isNot(tok::r_paren))
    return true;

  SourceLoc RPLoc;
  parseMatchingToken(tok::r_paren, RPLoc,
                     diag::convention_attribute_expected_rparen,
                     LPLoc);
  return false;
}

/// \verbatim
///   attribute-type:
///     'noreturn'
/// \endverbatim
///
/// \param justChecking - if true, we're just checking whether we
///   canParseTypeAttribute; don't emit any diagnostics, and there's
///   no need to actually record the attribute
bool Parser::parseTypeAttribute(TypeAttributes &Attributes, SourceLoc AtLoc,
                                bool justChecking) {
  // If this not an identifier, the attribute is malformed.
  if (Tok.isNot(tok::identifier) &&
      // These are keywords that we accept as attribute names.
      Tok.isNot(tok::kw_in) && Tok.isNot(tok::kw_inout)) {
    if (!justChecking)
      diagnose(Tok, diag::expected_attribute_name);
    return true;
  }
  
  // Determine which attribute it is, and diagnose it if unknown.
  TypeAttrKind attr = TypeAttributes::getAttrKindFromString(Tok.getText());

  if (attr == TAK_Count) {
    if (justChecking) return true;

    auto declAttrID = DeclAttribute::getAttrKindFromString(Tok.getText());
    if (declAttrID == DAK_Count) {
      // Not a decl or type attribute.
      diagnose(Tok, diag::unknown_attribute, Tok.getText());
    } else {
      // Otherwise this is a valid decl attribute so they should have put it on
      // the decl instead of the type.

      // If this is the first attribute, and if we are on a simple decl, emit a
      // fixit to move the attribute.  Otherwise, we don't have the location of
      // the @ sign, or we don't have confidence that the fixit will be right.
      if (!Attributes.empty() || StructureMarkers.empty() ||
          StructureMarkers.back().Kind != StructureMarkerKind::Declaration ||
          StructureMarkers.back().Loc.isInvalid() ||
          peekToken().is(tok::equal)) {
        diagnose(Tok, diag::decl_attribute_applied_to_type);
      } else {
        // Otherwise, this is the first type attribute and we know where the
        // declaration is.  Emit the same diagnostic, but include a fixit to
        // move the attribute.  Unfortunately, we don't have enough info to add
        // the attribute to DeclAttributes.
        diagnose(Tok, diag::decl_attribute_applied_to_type)
          .fixItRemove(SourceRange(Attributes.AtLoc, Tok.getLoc()))
          .fixItInsert(StructureMarkers.back().Loc,
                       "@" + Tok.getText().str()+" ");
      }
    }
    
    // Recover by eating @foo(...) when foo is not known.
    consumeToken();
    SyntaxParsingContext TokListContext(SyntaxContext, SyntaxKind::TokenList);

    if (Tok.is(tok::l_paren) && getEndOfPreviousLoc() == Tok.getLoc()) {
      BacktrackingScope backtrack(*this);
      skipSingle();
      // If we found '->', or 'throws' after paren, it's likely a parameter
      // of function type.
      if (Tok.isNot(tok::arrow, tok::kw_throws, tok::kw_rethrows,
                    tok::kw_throw))
        backtrack.cancelBacktrack();
    }
    return true;
  }
  
  // Ok, it is a valid attribute, eat it, and then process it.
  StringRef Text = Tok.getText();
  consumeToken();
  
  TypeAttributes::Convention convention;
  if (attr == TAK_convention) {
    bool failedToParse =
      parseConventionAttributeInternal(justChecking, convention);
    if (failedToParse) {
      if (Tok.is(tok::r_paren))
        consumeToken();
      return true;
    }
  }

  // In just-checking mode, we only need to consume the tokens, and we don't
  // want to do any other analysis.
  if (justChecking)
    return false;

  // Diagnose duplicated attributes.
  if (Attributes.has(attr)) {
    diagnose(AtLoc, diag::duplicate_attribute, /*isModifier=*/false);
    return false;
  }

  // Handle any attribute-specific processing logic.
  switch (attr) {
  default: break;
  case TAK_autoclosure:
  case TAK_escaping:
  case TAK_noescape:
    break;

  case TAK_out:
  case TAK_in:
  case TAK_owned:
  case TAK_unowned_inner_pointer:
  case TAK_guaranteed:
  case TAK_autoreleased:
  case TAK_callee_owned:
  case TAK_callee_guaranteed:
  case TAK_objc_metatype:
    if (!isInSILMode()) {
      diagnose(AtLoc, diag::only_allowed_in_sil, Text);
      return false;
    }
    break;
    
  // Ownership attributes.
  case TAK_sil_weak:
  case TAK_sil_unowned:
    if (!isInSILMode()) {
      diagnose(AtLoc, diag::only_allowed_in_sil, Text);
      return false;
    }
      
    if (Attributes.hasOwnership()) {
      diagnose(AtLoc, diag::duplicate_attribute, /*isModifier*/false);
      return false;
    }
    break;

  // 'inout' attribute.
  case TAK_inout:
    if (!isInSILMode()) {
      diagnose(AtLoc, diag::inout_not_attribute);
      return false;
    }
    break;
      
  case TAK_opened: {
    if (!isInSILMode()) {
      diagnose(AtLoc, diag::only_allowed_in_sil, "opened");
      return false;
    }

    // Parse the opened existential ID string in parens
    SourceLoc beginLoc = Tok.getLoc(), idLoc, endLoc;
    if (consumeIfNotAtStartOfLine(tok::l_paren)) {
      if (Tok.is(tok::string_literal)) {
        UUID openedID;
        idLoc = Tok.getLoc();
        auto literalText = Tok.getText().slice(1, Tok.getText().size() - 1);
        llvm::SmallString<UUID::StringBufferSize> text(literalText);
        if (auto openedID = UUID::fromString(text.c_str())) {
          Attributes.OpenedID = openedID;
        } else {
          diagnose(Tok, diag::opened_attribute_id_value);
        }
        consumeToken();
      } else {
        diagnose(Tok, diag::opened_attribute_id_value);
      }
      parseMatchingToken(tok::r_paren, endLoc,
                         diag::opened_attribute_expected_rparen,
                         beginLoc);
    } else {
      diagnose(Tok, diag::opened_attribute_expected_lparen);
    }

    break;
  }

  case TAK_differentiable: {
    if (parseDifferentiableAttributeArgument(*this, Attributes,
                                             /*emitDiagnostics=*/!justChecking))
      return true;
    break;
  }

  // Convention attribute.
  case TAK_convention:
    Attributes.ConventionArguments = convention;
    break;
      
  case TAK__opaqueReturnTypeOf: {
    // Parse the mangled decl name and index.
    auto beginLoc = Tok.getLoc();
    if (!consumeIfNotAtStartOfLine(tok::l_paren)) {
      diagnose(Tok, diag::attr_expected_lparen, "_opaqueReturnTypeOf", false);
      return true;
    }
    
    if (!Tok.is(tok::string_literal)) {
      diagnose(Tok, diag::opened_attribute_id_value);
      return true;
    }
    auto mangling = Tok.getText().slice(1, Tok.getText().size() - 1);
    consumeToken(tok::string_literal);
    
    if (!Tok.is(tok::comma)) {
      diagnose(Tok, diag::attr_expected_comma, "_opaqueReturnTypeOf", false);
      return true;
    }
    consumeToken(tok::comma);
    
    if (!Tok.is(tok::integer_literal)) {
      diagnose(Tok, diag::attr_expected_string_literal, "_opaqueReturnTypeOf");
      return true;
    }
    
    unsigned index;
    if (Tok.getText().getAsInteger(10, index)) {
      diagnose(Tok, diag::attr_expected_string_literal, "_opaqueReturnTypeOf");
      return true;
    }
    consumeToken(tok::integer_literal);
    
    SourceLoc endLoc;
    parseMatchingToken(tok::r_paren, endLoc,
                       diag::expected_rparen_expr_list,
                       beginLoc);

    Attributes.setOpaqueReturnTypeOf(mangling, index);
    break;
  }
  }

  Attributes.setAttr(attr, AtLoc);
  return false;
}

/// \verbatim
///   attribute-list:
///     /*empty*/
///     attribute-list-clause attribute-list
///   attribute-list-clause:
///     '@' attribute
/// \endverbatim
ParserStatus Parser::parseDeclAttributeList(DeclAttributes &Attributes) {
  if (Tok.isNot(tok::at_sign))
    return makeParserSuccess();

  ParserStatus Status;
  SyntaxParsingContext AttrListCtx(SyntaxContext, SyntaxKind::AttributeList);
  do {
    SyntaxParsingContext AttrCtx(SyntaxContext, SyntaxKind::Attribute);
    SourceLoc AtLoc = consumeToken();
    Status |= parseDeclAttribute(Attributes, AtLoc);
  } while (Tok.is(tok::at_sign));
  return Status;
}

/// \verbatim
///   modifier-list
///     /* empty */
//      modifier modifier-list
//    modifier
//      'private'
//      'private' '(' 'set' ')'
//      'fileprivate'
//      'fileprivate' '(' 'set' )'
//      'internal'
//      'internal' '(' 'set' ')'
//      'public'
//      'open'
//      'weak'
//      'unowned'
//      'unowned' '(' 'safe' ')'
//      'unowned' '(' 'unsafe' ')'
//      'optional'
//      'required'
//      'lazy'
//      'final'
//      'dynamic'
//      'prefix'
//      'postfix'
//      'infix'
//      'override'
//      'mutating
//      'nonmutating'
//      '__consuming'
//      'convenience'
//      'actor'
bool Parser::parseDeclModifierList(DeclAttributes &Attributes,
                                   SourceLoc &StaticLoc,
                                   StaticSpellingKind &StaticSpelling) {
  SyntaxParsingContext ListContext(SyntaxContext, SyntaxKind::ModifierList);
  bool isError = false;
  bool hasModifier = false;
  while (true) {
    switch (Tok.getKind()) {

    case tok::kw_private:
    case tok::kw_fileprivate:
    case tok::kw_internal:
    case tok::kw_public: {
      SyntaxParsingContext ModContext(SyntaxContext, SyntaxKind::DeclModifier);
      // We still model these specifiers as attributes.
      isError |=
          parseNewDeclAttribute(Attributes, /*AtLoc=*/{}, DAK_AccessControl);
      hasModifier = true;
      continue;
    }

    // Context sensitive keywords.
    case tok::identifier: {
      if (Tok.isEscapedIdentifier())
        break;

      DeclAttrKind Kind = llvm::StringSwitch<DeclAttrKind>(Tok.getText())
#define CONTEXTUAL_CASE(KW, CLASS) .Case(#KW, DAK_##CLASS)
#define CONTEXTUAL_DECL_ATTR(KW, CLASS, ...) CONTEXTUAL_CASE(KW, CLASS)
#define CONTEXTUAL_DECL_ATTR_ALIAS(KW, CLASS) CONTEXTUAL_CASE(KW, CLASS)
#define CONTEXTUAL_SIMPLE_DECL_ATTR(KW, CLASS, ...) CONTEXTUAL_CASE(KW, CLASS)
#include <swift/AST/Attr.def>
#undef CONTEXTUAL_CASE
        .Default(DAK_Count);

      if (Kind == DAK_Count)
        break;

      SyntaxParsingContext ModContext(SyntaxContext,
                                      SyntaxKind::DeclModifier);
      isError |= parseNewDeclAttribute(Attributes, /*AtLoc=*/{}, Kind);
      hasModifier = true;
      continue;
    }

    case tok::kw_static: {
      // 'static' is not handled as an attribute in AST.
      if (StaticLoc.isValid()) {
        diagnose(Tok, diag::decl_already_static,
                 StaticSpellingKind::KeywordStatic)
            .highlight(StaticLoc)
            .fixItRemove(Tok.getLoc());
      } else {
        StaticLoc = Tok.getLoc();
        StaticSpelling = StaticSpellingKind::KeywordStatic;
      }
      SyntaxParsingContext ModContext(SyntaxContext, SyntaxKind::DeclModifier);
      consumeToken(tok::kw_static);
      hasModifier = true;
      continue;
    }

    case tok::kw_class: {
      // If 'class' is a modifier on another decl kind, like var or func,
      // then treat it as a modifier.
      {
        BacktrackingScope Scope(*this);
        consumeToken(tok::kw_class);
        // When followed by an 'override' or CC token inside a class,
        // treat 'class' as a modifier; in the case of a following CC
        // token, we cannot be sure there is no intention to override
        // or witness something static.
        if (isStartOfSwiftDecl() || (isa<ClassDecl>(CurDeclContext) &&
                                     (Tok.is(tok::code_complete) ||
                                      Tok.getRawText().equals("override")))) {
          /* We're OK */
        } else {
          // This 'class' is a real ClassDecl introducer.
          break;
        }
      }
      if (StaticLoc.isValid()) {
        diagnose(Tok, diag::decl_already_static,
                 StaticSpellingKind::KeywordClass)
            .highlight(StaticLoc)
            .fixItRemove(Tok.getLoc());
      } else {
        StaticLoc = Tok.getLoc();
        StaticSpelling = StaticSpellingKind::KeywordClass;
      }
      SyntaxParsingContext ModContext(SyntaxContext, SyntaxKind::DeclModifier);
      consumeToken(tok::kw_class);
      hasModifier = true;
      continue;
    }

    case tok::unknown:
      // Eat an invalid token in decl modifier context. Error tokens are
      // diagnosed by the lexer, so we don't need to emit another diagnostic.
      consumeToken(tok::unknown);
      hasModifier = true;
      continue;

    default:
      break;
    }

    // If we don't have any modifiers, don't bother to construct an empty list.
    if (!hasModifier)
      ListContext.setTransparent();

    // If we 'break' out of the switch, modifier list has ended.
    return isError;
  }
}

/// This is the internal implementation of \c parseTypeAttributeList,
/// which we expect to be inlined to handle the common case of an absent
/// attribute list.
///
/// \verbatim
///   attribute-list:
///     /*empty*/
///     attribute-list-clause attribute-list
///     'inout' attribute-list-clause attribute-list
///     '__shared' attribute-list-clause attribute-list
///     '__owned' attribute-list-clause attribute-list
///     'some' attribute-list-clause attribute-list
///   attribute-list-clause:
///     '@' attribute
///     '@' attribute attribute-list-clause
/// \endverbatim
bool Parser::parseTypeAttributeListPresent(ParamDecl::Specifier &Specifier,
                                           SourceLoc &SpecifierLoc,
                                           TypeAttributes &Attributes) {
  Specifier = ParamDecl::Specifier::Default;
  while (Tok.is(tok::kw_inout) ||
         (Tok.is(tok::identifier) &&
          (Tok.getRawText().equals("__shared") ||
           Tok.getRawText().equals("__owned")))) {
    if (SpecifierLoc.isValid()) {
      diagnose(Tok, diag::parameter_specifier_repeated)
        .fixItRemove(SpecifierLoc);
    } else {
      if (Tok.is(tok::kw_inout)) {
        Specifier = ParamDecl::Specifier::InOut;
      } else if (Tok.is(tok::identifier)) {
        if (Tok.getRawText().equals("__shared")) {
          Specifier = ParamDecl::Specifier::Shared;
        } else if (Tok.getRawText().equals("__owned")) {
          Specifier = ParamDecl::Specifier::Owned;
        }
      }
    }
    SpecifierLoc = consumeToken();
  }

  SyntaxParsingContext AttrListCtx(SyntaxContext, SyntaxKind::AttributeList);
  while (Tok.is(tok::at_sign)) {
    // Ignore @substituted in SIL mode and leave it for the type parser.
    if (isInSILMode() && peekToken().getText() == "substituted")
      return false;

    if (Attributes.AtLoc.isInvalid())
      Attributes.AtLoc = Tok.getLoc();
    SyntaxParsingContext AttrCtx(SyntaxContext, SyntaxKind::Attribute);
    SourceLoc AtLoc = consumeToken();
    if (parseTypeAttribute(Attributes, AtLoc))
      return true;
  }
  
  return false;
}

static bool isStartOfOperatorDecl(const Token &Tok, const Token &Tok2) {
  return Tok.isContextualKeyword("operator") &&
         (Tok2.isContextualKeyword("prefix") ||
          Tok2.isContextualKeyword("postfix") ||
          Tok2.isContextualKeyword("infix"));
}

/// Diagnose issues with fixity attributes, if any.
static void diagnoseOperatorFixityAttributes(Parser &P,
                                             DeclAttributes &Attrs,
                                             const Decl *D) {
  auto isFixityAttr = [](DeclAttribute *attr){
    DeclAttrKind kind = attr->getKind();
    return attr->isValid() && (kind == DAK_Prefix ||
                               kind == DAK_Infix ||
                               kind == DAK_Postfix);
  };
  
  SmallVector<DeclAttribute *, 3> fixityAttrs;
  std::copy_if(Attrs.begin(), Attrs.end(),
               std::back_inserter(fixityAttrs), isFixityAttr);
  std::reverse(fixityAttrs.begin(), fixityAttrs.end());
  
  for (auto it = fixityAttrs.begin(); it != fixityAttrs.end(); ++it) {
    if (it != fixityAttrs.begin()) {
      auto *attr = *it;
      P.diagnose(attr->getLocation(), diag::mutually_exclusive_attrs,
                 attr->getAttrName(), fixityAttrs.front()->getAttrName(),
                 attr->isDeclModifier())
      .fixItRemove(attr->getRange());
      attr->setInvalid();
    }
  }
  
  // Operator declarations must specify a fixity.
  if (auto *OD = dyn_cast<OperatorDecl>(D)) {
    if (fixityAttrs.empty()) {
      P.diagnose(OD->getOperatorLoc(), diag::operator_decl_no_fixity);
    }
  }
  // Infix operator is only allowed on operator declarations, not on func.
  else if (isa<FuncDecl>(D)) {
    if (auto *attr = Attrs.getAttribute<InfixAttr>()) {
      P.diagnose(attr->getLocation(), diag::invalid_infix_on_func)
        .fixItRemove(attr->getLocation());
      attr->setInvalid();
    }
  } else {
    llvm_unreachable("unexpected decl kind?");
  }
}

static unsigned skipUntilMatchingRBrace(Parser &P,
                                        bool &HasPoundDirective,
                                        bool &HasOperatorDeclarations,
                                        bool &HasNestedClassDeclarations) {
  HasPoundDirective = false;
  HasOperatorDeclarations = false;
  HasNestedClassDeclarations = false;

  unsigned OpenBraces = 1;

  bool LastTokenWasFunc = false;

  while (OpenBraces != 0 && P.Tok.isNot(tok::eof)) {
    // Detect 'func' followed by an operator identifier.
    if (LastTokenWasFunc) {
      LastTokenWasFunc = false;
      HasOperatorDeclarations |= P.Tok.isAnyOperator();
    } else {
      LastTokenWasFunc = P.Tok.is(tok::kw_func);
    }

    HasNestedClassDeclarations |= P.Tok.is(tok::kw_class);

    HasPoundDirective |= P.Tok.isAny(tok::pound_sourceLocation, tok::pound_line,
      tok::pound_if, tok::pound_else, tok::pound_endif, tok::pound_elseif);
    if (P.consumeIf(tok::l_brace)) {
      ++OpenBraces;
      continue;
    }
    if (OpenBraces == 1 && P.Tok.is(tok::r_brace))
      break;
    if (P.consumeIf(tok::r_brace)) {
      --OpenBraces;
      continue;
    }
    P.consumeToken();
  }
  return OpenBraces;
}

bool swift::isKeywordPossibleDeclStart(const Token &Tok) {
  switch (Tok.getKind()) {
  case tok::at_sign:
  case tok::kw_associatedtype:
  case tok::kw_case:
  case tok::kw_class:
  case tok::kw_deinit:
  case tok::kw_enum:
  case tok::kw_extension:
  case tok::kw_fileprivate:
  case tok::kw_func:
  case tok::kw_import:
  case tok::kw_init:
  case tok::kw_internal:
  case tok::kw_let:
  case tok::kw_operator:
  case tok::kw_precedencegroup:
  case tok::kw_private:
  case tok::kw_protocol:
  case tok::kw_public:
  case tok::kw_static:
  case tok::kw_struct:
  case tok::kw_subscript:
  case tok::kw_typealias:
  case tok::kw_var:
  case tok::pound_if:
  case tok::pound_warning:
  case tok::pound_error:
  case tok::identifier:
  case tok::pound_sourceLocation:
    return true;
  case tok::pound_line:
    // #line at the start of the line is a directive, but it's deprecated.
    // #line within a line is an expression.
    return Tok.isAtStartOfLine();

  case tok::kw_try:
    // 'try' is not a valid way to start a decl, but we special-case 'try let'
    // and 'try var' for better recovery.
    return true;
  default:
    return false;
  }
}

/// Given a current token of 'unowned', check to see if it is followed by a
/// "(safe)" or "(unsafe)" specifier.
static bool isParenthesizedUnowned(Parser &P) {
  assert(P.Tok.getText() == "unowned" && P.peekToken().is(tok::l_paren) &&
         "Invariant violated");
  
  // Look ahead to parse the parenthesized expression.
  Parser::BacktrackingScope Backtrack(P);
  P.consumeToken(tok::identifier);
  P.consumeToken(tok::l_paren);
  return P.Tok.is(tok::identifier) && P.peekToken().is(tok::r_paren) &&
          (P.Tok.getText() == "safe" || P.Tok.getText() == "unsafe");
}

static void skipAttribute(Parser &P) {
  // Consider unexpected tokens to be incomplete attributes.

  // Parse the attribute name, which can be qualified, have
  // generic arguments, and so on.
  do {
    if (!P.consumeIf(tok::identifier) && !P.consumeIf(tok::code_complete))
      return;

    if (P.startsWithLess(P.Tok)) {
      P.consumeStartingLess();
      P.skipUntilGreaterInTypeList();
    }
  } while (P.consumeIf(tok::period));

  // Skip an argument clause after the attribute name.
  if (P.consumeIf(tok::l_paren)) {
    while (P.Tok.isNot(tok::r_brace, tok::eof, tok::pound_endif)) {
      if (P.consumeIf(tok::r_paren)) break;
      P.skipSingle();
    }
  }
}

bool Parser::isStartOfSwiftDecl() {
  // If this is obviously not the start of a decl, then we're done.
  if (!isKeywordPossibleDeclStart(Tok)) return false;

  // When 'init' appears inside another 'init', it's likely the user wants to
  // invoke an initializer but forgets to prefix it with 'self.' or 'super.'
  // Otherwise, expect 'init' to be the start of a declaration (and complain
  // when the expectation is not fulfilled).
  if (Tok.is(tok::kw_init)) {
    return !isa<ConstructorDecl>(CurDeclContext);
  }

  // Similarly, when 'case' appears inside a function, it's probably a switch
  // case, not an enum case declaration.
  if (Tok.is(tok::kw_case)) {
    return !isa<AbstractFunctionDecl>(CurDeclContext);
  }

  // The protocol keyword needs more checking to reject "protocol<Int>".
  if (Tok.is(tok::kw_protocol)) {
    const Token &Tok2 = peekToken();
    return !Tok2.isAnyOperator() || !Tok2.getText().equals("<");
  }

  // The 'try' case is only for simple local recovery, so we only bother to
  // check 'let' and 'var' right now.
  if (Tok.is(tok::kw_try))
    return peekToken().isAny(tok::kw_let, tok::kw_var);
  
  // Skip an attribute, since it might be a type attribute.  This can't
  // happen at the top level of a scope, but we do use isStartOfSwiftDecl()
  // in positions like generic argument lists.
  if (Tok.is(tok::at_sign)) {
    BacktrackingScope backtrack(*this);
    while (consumeIf(tok::at_sign))
      skipAttribute(*this);

    // If this attribute is the last element in the block,
    // consider it is a start of incomplete decl.
    if (Tok.isAny(tok::r_brace, tok::eof, tok::pound_endif))
      return true;

    return isStartOfSwiftDecl();
  }

  // If we have a decl modifying keyword, check if the next token is a valid
  // decl start. This is necessary to correctly handle Swift keywords that are
  // shared by SIL, e.g 'private' in 'sil private @foo :'. We need to make sure
  // this isn't considered a valid Swift decl start.
  if (Tok.isKeyword()) {
    auto DAK = DeclAttribute::getAttrKindFromString(Tok.getText());
    if (DAK != DAK_Count && DeclAttribute::isDeclModifier(DAK)) {
      BacktrackingScope backtrack(*this);
      consumeToken();

      // Eat paren after modifier name; e.g. private(set)
      if (consumeIf(tok::l_paren)) {
        while (Tok.isNot(tok::r_brace, tok::eof, tok::pound_endif)) {
          if (consumeIf(tok::r_paren))
            break;

          // If we found the start of a decl while trying to skip over the
          // paren, then we have something incomplete like 'private('. Return
          // true for better recovery.
          if (isStartOfSwiftDecl())
            return true;

          skipSingle();
        }
      }
      return isStartOfSwiftDecl();
    }
  }

  // Otherwise, the only hard case left is the identifier case.
  if (Tok.isNot(tok::identifier)) return true;

  // If this is an operator declaration, handle it.
  const Token &Tok2 = peekToken();
  if (isStartOfOperatorDecl(Tok, Tok2))
    return true;
    
  // If this can't possibly be a contextual keyword, then this identifier is
  // not interesting.  Bail out.
  if (!Tok.isContextualDeclKeyword())
    return false;
      
  // If it might be, we do some more digging.

  // If this is 'unowned', check to see if it is valid.
  if (Tok.getText() == "unowned" && Tok2.is(tok::l_paren) &&
      isParenthesizedUnowned(*this)) {
    Parser::BacktrackingScope Backtrack(*this);
    consumeToken(tok::identifier);
    consumeToken(tok::l_paren);
    consumeToken(tok::identifier);
    consumeToken(tok::r_paren);
    return isStartOfSwiftDecl();
  }

  // If the next token is obviously not the start of a decl, bail early.
  if (!isKeywordPossibleDeclStart(Tok2))
    return false;
  
  // Otherwise, do a recursive parse.
  Parser::BacktrackingScope Backtrack(*this);
  consumeToken(tok::identifier);
  return isStartOfSwiftDecl();
}

bool Parser::isStartOfSILDecl() {
  switch (Tok.getKind()) {
  case tok::kw_sil:
  case tok::kw_sil_stage:
  case tok::kw_sil_property:
  case tok::kw_sil_vtable:
  case tok::kw_sil_global:
  case tok::kw_sil_witness_table:
  case tok::kw_sil_default_witness_table:
  case tok::kw_sil_differentiability_witness:
  case tok::kw_sil_coverage_map:
  case tok::kw_sil_scope:
    // SIL decls must start on a new line.
    return Tok.isAtStartOfLine();
  case tok::kw_undef:
  case tok::NUM_TOKENS:
    return false;
#define SIL_KEYWORD(Name)
#define TOKEN(Name) case tok:: Name: return false;
#include "swift/Syntax/TokenKinds.def"
  }
  llvm_unreachable("Unhandled case in switch");
}

void Parser::consumeDecl(ParserPosition BeginParserPosition,
                         ParseDeclOptions Flags,
                         bool IsTopLevel) {
  SyntaxParsingContext Discarding(SyntaxContext);
  Discarding.disable();
  SourceLoc CurrentLoc = Tok.getLoc();

  SourceLoc EndLoc = PreviousLoc;
  backtrackToPosition(BeginParserPosition);
  SourceLoc BeginLoc = Tok.getLoc();

  State->setCodeCompletionDelayedDeclState(
      SourceMgr, L->getBufferID(),
      CodeCompletionDelayedDeclKind::Decl,
      Flags.toRaw(), CurDeclContext, {BeginLoc, EndLoc},
      BeginParserPosition.PreviousLoc);

  while (SourceMgr.isBeforeInBuffer(Tok.getLoc(), CurrentLoc))
    consumeToken();

  if (IsTopLevel) {
    // Skip the rest of the file to prevent the parser from constructing the
    // AST for it.  Forward references are not allowed at the top level.
    while (Tok.isNot(tok::eof))
      consumeToken();
  }
}

void Parser::setLocalDiscriminator(ValueDecl *D) {
  // If we're not in a local context, this is unnecessary.
  if (!CurLocalContext || !D->getDeclContext()->isLocalContext())
    return;

  if (auto TD = dyn_cast<TypeDecl>(D))
    if (!getScopeInfo().isInactiveConfigBlock())
      SF.LocalTypeDecls.insert(TD);

  const Identifier name = D->getBaseIdentifier();
  unsigned discriminator = CurLocalContext->claimNextNamedDiscriminator(name);
  D->setLocalDiscriminator(discriminator);
}

void Parser::setLocalDiscriminatorToParamList(ParameterList *PL) {
  for (auto P : *PL) {
    if (!P->hasName() || P->isImplicit())
      continue;
    setLocalDiscriminator(P);
  }
}

/// Set the original declaration in `@differentiable` attributes.
///
/// Necessary because `Parser::parseNewDeclAttribute` (which calls
/// `Parser::parseDifferentiableAttribute`) does not have access to the
/// parent declaration of parsed attributes.
static void
setOriginalDeclarationForDifferentiableAttributes(DeclAttributes attrs,
                                                  Decl *D) {
  for (auto *attr : attrs.getAttributes<DifferentiableAttr>())
    const_cast<DifferentiableAttr *>(attr)->setOriginalDeclaration(D);
}

/// Parse a single syntactic declaration and return a list of decl
/// ASTs.  This can return multiple results for var decls that bind to multiple
/// values, structs that define a struct decl and a constructor, etc.
///
/// \verbatim
///   decl:
///     decl-typealias
///     decl-extension
///     decl-let
///     decl-var
///     decl-class
///     decl-func
///     decl-enum
///     decl-struct
///     decl-import
///     decl-operator
/// \endverbatim
ParserResult<Decl>
Parser::parseDecl(ParseDeclOptions Flags,
                  bool IsAtStartOfLineOrPreviousHadSemi,
                  llvm::function_ref<void(Decl*)> Handler) {
  ParserPosition BeginParserPosition;
  if (isCodeCompletionFirstPass())
    BeginParserPosition = getParserPosition();

  if (Tok.is(tok::pound_if)) {
    auto IfConfigResult = parseIfConfig(
      [&](SmallVectorImpl<ASTNode> &Decls, bool IsActive) {
        Optional<Scope> scope;
        if (!IsActive)
          scope.emplace(this, getScopeInfo().getCurrentScope()->getKind(),
                        /*inactiveConfigBlock=*/true);

        ParserStatus Status;
        bool PreviousHadSemi = true;
        SyntaxParsingContext DeclListCtx(SyntaxContext,
                                         SyntaxKind::MemberDeclList);
        while (Tok.isNot(tok::pound_else, tok::pound_endif, tok::pound_elseif,
                         tok::eof)) {
          if (Tok.is(tok::r_brace)) {
            diagnose(Tok.getLoc(),
                      diag::unexpected_rbrace_in_conditional_compilation_block);
            // If we see '}', following declarations don't look like belong to
            // the current decl context; skip them.
            skipUntilConditionalBlockClose();
            break;
          }
          Status |= parseDeclItem(PreviousHadSemi, Flags,
                                  [&](Decl *D) {Decls.emplace_back(D);});
        }
      });
    if (IfConfigResult.hasCodeCompletion() && isCodeCompletionFirstPass()) {
      consumeDecl(BeginParserPosition, Flags,
                  CurDeclContext->isModuleScopeContext());
      return makeParserError();
    }

    if (auto ICD = IfConfigResult.getPtrOrNull()) {
      // The IfConfigDecl is ahead of its members in source order.
      Handler(ICD);
      // Copy the active members into the entries list.
      for (auto activeMember : ICD->getActiveClauseElements()) {
        auto *D = activeMember.get<Decl*>();
        if (isa<IfConfigDecl>(D))
          // Don't hoist nested '#if'.
          continue;
        Handler(D);
      }
    }
    return IfConfigResult;
  }
  if (Tok.isAny(tok::pound_warning, tok::pound_error)) {
    auto Result = parseDeclPoundDiagnostic();
    if (Result.isNonNull())
      Handler(Result.get());
    return Result;
  }

  SyntaxParsingContext DeclParsingContext(SyntaxContext,
                                          SyntaxContextKind::Decl);

  // Note that we're parsing a declaration.
  StructureMarkerRAII ParsingDecl(*this, Tok.getLoc(),
                                  StructureMarkerKind::Declaration);

  // Parse attributes.
  DeclAttributes Attributes;
  if (Tok.hasComment())
    Attributes.add(new (Context) RawDocCommentAttr(Tok.getCommentRange()));
  ParserStatus AttrStatus = parseDeclAttributeList(Attributes);

  // Parse modifiers.
  // Keep track of where and whether we see a contextual keyword on the decl.
  SourceLoc StaticLoc;
  StaticSpellingKind StaticSpelling = StaticSpellingKind::None;
  parseDeclModifierList(Attributes, StaticLoc, StaticSpelling);

  // We emit diagnostics for 'try let ...' in parseDeclVar().
  SourceLoc tryLoc;
  if (Tok.is(tok::kw_try) && peekToken().isAny(tok::kw_let, tok::kw_var))
    tryLoc = consumeToken(tok::kw_try);

  ParserResult<Decl> DeclResult;

  // Save the original token, in case code-completion needs it.
  auto OrigTok = Tok;
  bool MayNeedOverrideCompletion = false;

  bool HandlerAlreadyCalled = false;

  auto parseLetOrVar = [&](bool HasLetOrVarKeyword) {
    // Collect all modifiers into a modifier list.
    DeclParsingContext.setCreateSyntax(SyntaxKind::VariableDecl);
    llvm::SmallVector<Decl *, 4> Entries;
    DeclResult = parseDeclVar(Flags, Attributes, Entries, StaticLoc,
                              StaticSpelling, tryLoc, HasLetOrVarKeyword);
    StaticLoc = SourceLoc(); // we handled static if present.
    MayNeedOverrideCompletion = true;
    if ((AttrStatus.hasCodeCompletion() || DeclResult.hasCodeCompletion())
        && isCodeCompletionFirstPass())
      return;
    std::for_each(Entries.begin(), Entries.end(), Handler);
    HandlerAlreadyCalled = true;
  };

  auto parseFunc = [&](bool HasFuncKeyword) {
    // Collect all modifiers into a modifier list.
    DeclParsingContext.setCreateSyntax(SyntaxKind::FunctionDecl);
    DeclResult = parseDeclFunc(StaticLoc, StaticSpelling, Flags, Attributes,
                               HasFuncKeyword);
    StaticLoc = SourceLoc(); // we handled static if present.
    MayNeedOverrideCompletion = true;
  };

  switch (Tok.getKind()) {
  case tok::kw_import:
    DeclParsingContext.setCreateSyntax(SyntaxKind::ImportDecl);
    DeclResult = parseDeclImport(Flags, Attributes);
    break;
  case tok::kw_extension:
    DeclParsingContext.setCreateSyntax(SyntaxKind::ExtensionDecl);
    DeclResult = parseDeclExtension(Flags, Attributes);
    break;
  case tok::kw_let:
  case tok::kw_var: {
    parseLetOrVar(/*HasLetOrVarKeyword=*/true);
    break;
  }
  case tok::kw_typealias:
    DeclParsingContext.setCreateSyntax(SyntaxKind::TypealiasDecl);
    DeclResult = parseDeclTypeAlias(Flags, Attributes);
    MayNeedOverrideCompletion = true;
    break;
  case tok::kw_associatedtype:
    DeclParsingContext.setCreateSyntax(SyntaxKind::AssociatedtypeDecl);
    DeclResult = parseDeclAssociatedType(Flags, Attributes);
    break;
  case tok::kw_enum:
    DeclParsingContext.setCreateSyntax(SyntaxKind::EnumDecl);
    DeclResult = parseDeclEnum(Flags, Attributes);
    break;
  case tok::kw_case: {
    llvm::SmallVector<Decl *, 4> Entries;
    DeclParsingContext.setCreateSyntax(SyntaxKind::EnumCaseDecl);
    DeclResult = parseDeclEnumCase(Flags, Attributes, Entries);
    if ((AttrStatus.hasCodeCompletion() || DeclResult.hasCodeCompletion()) &&
        isCodeCompletionFirstPass())
      break;
    std::for_each(Entries.begin(), Entries.end(), Handler);
    HandlerAlreadyCalled = true;
    break;
  }
  case tok::kw_class:
    DeclParsingContext.setCreateSyntax(SyntaxKind::ClassDecl);
    DeclResult = parseDeclClass(Flags, Attributes);
    break;
  case tok::kw_struct:
    DeclParsingContext.setCreateSyntax(SyntaxKind::StructDecl);
    DeclResult = parseDeclStruct(Flags, Attributes);
    break;
  case tok::kw_init:
    DeclParsingContext.setCreateSyntax(SyntaxKind::InitializerDecl);
    DeclResult = parseDeclInit(Flags, Attributes);
    break;
  case tok::kw_deinit:
    DeclParsingContext.setCreateSyntax(SyntaxKind::DeinitializerDecl);
    DeclResult = parseDeclDeinit(Flags, Attributes);
    break;
  case tok::kw_operator:
    DeclParsingContext.setCreateSyntax(SyntaxKind::OperatorDecl);
    DeclResult = parseDeclOperator(Flags, Attributes);
    break;
  case tok::kw_precedencegroup:
    DeclParsingContext.setCreateSyntax(SyntaxKind::PrecedenceGroupDecl);
    DeclResult = parseDeclPrecedenceGroup(Flags, Attributes);
    break;
  case tok::kw_protocol:
    DeclParsingContext.setCreateSyntax(SyntaxKind::ProtocolDecl);
    DeclResult = parseDeclProtocol(Flags, Attributes);
    break;
  case tok::kw_func:
    parseFunc(/*HasFuncKeyword=*/true);
    break;
  case tok::kw_subscript: {
    DeclParsingContext.setCreateSyntax(SyntaxKind::SubscriptDecl);
    llvm::SmallVector<Decl *, 4> Entries;
    DeclResult = parseDeclSubscript(StaticLoc, StaticSpelling, Flags,
                                    Attributes, Entries);
    StaticLoc = SourceLoc(); // we handled static if present.
    if ((AttrStatus.hasCodeCompletion() || DeclResult.hasCodeCompletion()) &&
        isCodeCompletionFirstPass())
      break;
    std::for_each(Entries.begin(), Entries.end(), Handler);
    MayNeedOverrideCompletion = true;
    HandlerAlreadyCalled = true;
    break;
  }

  case tok::code_complete:
    MayNeedOverrideCompletion = true;
    DeclResult = makeParserError();
    // Handled below.
    break;
  case tok::pound:
    if (Tok.isAtStartOfLine() &&
        peekToken().is(tok::code_complete) &&
        Tok.getLoc().getAdvancedLoc(1) == peekToken().getLoc()) {
      consumeToken();
      if (CodeCompletion)
        CodeCompletion->completeAfterPoundDirective();
      consumeToken(tok::code_complete);
      DeclResult = makeParserCodeCompletionResult<Decl>();
      break;
    }
    LLVM_FALLTHROUGH;

  case tok::pound_if:
  case tok::pound_sourceLocation:
  case tok::pound_line:
  case tok::pound_warning:
  case tok::pound_error:
    // We see some attributes right before these pounds.
    // TODO: Emit dedicated errors for them.
    LLVM_FALLTHROUGH;

  // Obvious nonsense.
  default:

    if (Flags.contains(PD_HasContainerType) &&
        IsAtStartOfLineOrPreviousHadSemi) {

      // Emit diagnostics if we meet an identifier/operator where a declaration
      // is expected, perhaps the user forgot the 'func' or 'var' keyword.
      //
      // Must not confuse it with trailing closure syntax, so we only
      // recover in contexts where there can be no statements.

      const bool IsProbablyVarDecl =
          Tok.isIdentifierOrUnderscore() &&
          peekToken().isAny(tok::colon, tok::equal, tok::comma);

      const bool IsProbablyTupleDecl =
          Tok.is(tok::l_paren) && peekToken().isIdentifierOrUnderscore();

      if (IsProbablyVarDecl || IsProbablyTupleDecl) {

        DescriptiveDeclKind DescriptiveKind;

        switch (StaticSpelling) {
        case StaticSpellingKind::None:
          DescriptiveKind = DescriptiveDeclKind::Property;
          break;
        case StaticSpellingKind::KeywordStatic:
          DescriptiveKind = DescriptiveDeclKind::StaticProperty;
          break;
        case StaticSpellingKind::KeywordClass:
          llvm_unreachable("kw_class is only parsed as a modifier if it's "
                           "followed by a keyword");
        }

        diagnose(Tok.getLoc(), diag::expected_keyword_in_decl, "var",
                 DescriptiveKind)
            .fixItInsert(Tok.getLoc(), "var ");
        parseLetOrVar(/*HasLetOrVarKeyword=*/false);
        break;
      }

      const bool IsProbablyFuncDecl =
          Tok.isIdentifierOrUnderscore() || Tok.isAnyOperator();

      if (IsProbablyFuncDecl) {

        DescriptiveDeclKind DescriptiveKind;

        if (Tok.isAnyOperator()) {
          DescriptiveKind = DescriptiveDeclKind::OperatorFunction;
        } else {
          switch (StaticSpelling) {
          case StaticSpellingKind::None:
            DescriptiveKind = DescriptiveDeclKind::Method;
            break;
          case StaticSpellingKind::KeywordStatic:
            DescriptiveKind = DescriptiveDeclKind::StaticMethod;
            break;
          case StaticSpellingKind::KeywordClass:
            llvm_unreachable("kw_class is only parsed as a modifier if it's "
                             "followed by a keyword");
          }
        }

        diagnose(Tok.getLoc(), diag::expected_keyword_in_decl, "func",
                 DescriptiveKind)
            .fixItInsert(Tok.getLoc(), "func ");
        parseFunc(/*HasFuncKeyword=*/false);
        break;
      }
    }

    diagnose(Tok, diag::expected_decl);

    if (CurDeclContext) {
      if (auto nominal = dyn_cast<NominalTypeDecl>(CurDeclContext)) {
        diagnose(nominal->getLoc(), diag::note_in_decl_extension, false,
                 nominal->createNameRef());
      } else if (auto extension = dyn_cast<ExtensionDecl>(CurDeclContext)) {
        if (auto repr = extension->getExtendedTypeRepr()) {
          if (auto idRepr = dyn_cast<IdentTypeRepr>(repr)) {
            diagnose(extension->getLoc(), diag::note_in_decl_extension, true,
                     idRepr->getComponentRange().front()->getNameRef());
          }
        }
      }
    }
  }

  if (DeclResult.isParseErrorOrHasCompletion() && Tok.is(tok::code_complete)) {
    if (MayNeedOverrideCompletion && CodeCompletion) {
      // If we need to complete an override, collect the keywords already
      // specified so that we do not duplicate them in code completion
      // strings.
      SmallVector<StringRef, 3> Keywords;
      SourceLoc introducerLoc;
      switch (OrigTok.getKind()) {
      case tok::kw_func:
      case tok::kw_subscript:
      case tok::kw_var:
      case tok::kw_let:
      case tok::kw_typealias:
        Keywords.push_back(OrigTok.getText());
        introducerLoc = OrigTok.getLoc();
        break;
      default:
        // Other tokens are already accounted for.
        break;
      }
      if (StaticSpelling == StaticSpellingKind::KeywordStatic) {
        Keywords.push_back(getTokenText(tok::kw_static));
      } else if (StaticSpelling == StaticSpellingKind::KeywordClass) {
        Keywords.push_back(getTokenText(tok::kw_class));
      }
      for (auto attr : Attributes) {
        Keywords.push_back(attr->getAttrName());
      }
      CodeCompletion->completeNominalMemberBeginning(Keywords,
                                                     introducerLoc);
    }

    DeclResult = makeParserCodeCompletionStatus();
    consumeToken(tok::code_complete);
  }

  if (AttrStatus.hasCodeCompletion() || DeclResult.hasCodeCompletion()) {
    if (isCodeCompletionFirstPass() &&
        !CurDeclContext->isModuleScopeContext() &&
        !isa<TopLevelCodeDecl>(CurDeclContext) &&
        !isa<AbstractClosureExpr>(CurDeclContext)) {
      // Only consume non-toplevel decls.
      consumeDecl(BeginParserPosition, Flags, /*IsTopLevel=*/false);

      return makeParserError();
    }
    if (AttrStatus.hasCodeCompletion() && CodeCompletion) {
      Optional<DeclKind> DK;
      if (DeclResult.isNonNull())
        DK = DeclResult.get()->getKind();
      CodeCompletion->setAttrTargetDeclKind(DK);
    }
    DeclResult.setHasCodeCompletionAndIsError();
    if (isCodeCompletionFirstPass())
      return DeclResult;
  }

  if (DeclResult.isNonNull()) {
    Decl *D = DeclResult.get();
<<<<<<< HEAD

    if (!declWasHandledAlready(D)) {
=======
    if (!HandlerAlreadyCalled)
>>>>>>> 9269c5cb
      Handler(D);
    }

    setOriginalDeclarationForDifferentiableAttributes(D->getAttrs(), D);
  }

  if (!DeclResult.isParseErrorOrHasCompletion()) {
    // If we parsed 'class' or 'static', but didn't handle it above, complain
    // about it.
    if (StaticLoc.isValid())
      diagnose(DeclResult.get()->getLoc(), diag::decl_not_static,
               StaticSpelling)
          .fixItRemove(SourceRange(StaticLoc));
  }

  return DeclResult;
}

/// Determine the declaration parsing options to use when parsing the members
/// of the given context.
static Parser::ParseDeclOptions getMemberParseDeclOptions(
                                                    IterableDeclContext *idc) {
  using ParseDeclOptions = Parser::ParseDeclOptions;

  auto decl = idc->getDecl();
  switch (decl->getKind()) {
  case DeclKind::Extension:
    return ParseDeclOptions(
        Parser::PD_HasContainerType | Parser::PD_InExtension);
  case DeclKind::Enum:
    return ParseDeclOptions(
        Parser::PD_HasContainerType | Parser::PD_AllowEnumElement |
        Parser::PD_InEnum);

  case DeclKind::Protocol:
    return ParseDeclOptions(
        Parser::PD_HasContainerType | Parser::PD_DisallowInit |
        Parser::PD_InProtocol);

  case DeclKind::Class:
    return ParseDeclOptions(
        Parser::PD_HasContainerType | Parser::PD_AllowDestructor |
        Parser::PD_InClass);

  case DeclKind::Struct:
    return ParseDeclOptions(Parser::PD_HasContainerType | Parser::PD_InStruct);

  default:
    llvm_unreachable("Bad iterable decl context kinds.");
  }
}

static ScopeKind getMemberParseScopeKind(IterableDeclContext *idc) {
  auto decl = idc->getDecl();
  switch (decl->getKind()) {
  case DeclKind::Extension: return ScopeKind::Extension;
  case DeclKind::Enum: return ScopeKind::EnumBody;
  case DeclKind::Protocol: return ScopeKind::ProtocolBody;
  case DeclKind::Class: return ScopeKind::ClassBody;
  case DeclKind::Struct: return ScopeKind::StructBody;

  default:
    llvm_unreachable("Bad iterable decl context kinds.");
  }
}

std::pair<std::vector<Decl *>, Optional<std::string>>
Parser::parseDeclListDelayed(IterableDeclContext *IDC) {
  Decl *D = const_cast<Decl*>(IDC->getDecl());
  DeclContext *DC = cast<DeclContext>(D);
  SourceRange BodyRange;
  if (auto ext = dyn_cast<ExtensionDecl>(IDC)) {
    BodyRange = ext->getBraces();
  } else {
    auto *ntd = cast<NominalTypeDecl>(IDC);
    BodyRange = ntd->getBraces();
  }

  if (BodyRange.isInvalid()) {
    assert(D->isImplicit());
    return {std::vector<Decl *>(), None};
  }

  auto BeginParserPosition = getParserPosition(BodyRange.Start,
                                               /*previousLoc*/ SourceLoc());
  auto EndLexerState = L->getStateForEndOfTokenLoc(BodyRange.End);

  // ParserPositionRAII needs a primed parser to restore to.
  if (Tok.is(tok::NUM_TOKENS))
    consumeTokenWithoutFeedingReceiver();

  // Ensure that we restore the parser state at exit.
  ParserPositionRAII PPR(*this);

  // Create a lexer that cannot go past the end state.
  Lexer LocalLex(*L, BeginParserPosition.LS, EndLexerState);

  // Temporarily swap out the parser's current lexer with our new one.
  llvm::SaveAndRestore<Lexer *> T(L, &LocalLex);

  // Rewind to the start of the member list, which is a '{' in well-formed
  // code.
  restoreParserPosition(BeginParserPosition);

  // If there is no left brace, then return an empty list of declarations;
  // we will have already diagnosed this.
  if (!Tok.is(tok::l_brace))
    return {std::vector<Decl *>(), None};

  // Re-enter the lexical scope. The top-level scope is needed because
  // delayed parsing of members happens with a fresh parser, where there is
  // no context.
  Scope TopLevelScope(this, ScopeKind::TopLevel);

  Scope S(this, getMemberParseScopeKind(IDC));
  ContextChange CC(*this, DC);
  SourceLoc LBLoc = consumeToken(tok::l_brace);
  (void)LBLoc;
  assert(LBLoc == BodyRange.Start);
  SourceLoc RBLoc;
  Diag<> Id;
  switch (D->getKind()) {
  case DeclKind::Extension: Id = diag::expected_rbrace_extension; break;
  case DeclKind::Enum: Id = diag::expected_rbrace_enum; break;
  case DeclKind::Protocol: Id = diag::expected_rbrace_protocol; break;
  case DeclKind::Class: Id = diag::expected_rbrace_class; break;
  case DeclKind::Struct: Id = diag::expected_rbrace_struct; break;
  default:
    llvm_unreachable("Bad iterable decl context kinds.");
  }
  bool hadError = false;
  ParseDeclOptions Options = getMemberParseDeclOptions(IDC);
  return parseDeclList(LBLoc, RBLoc, Id, Options, IDC, hadError);
}

/// Parse an 'import' declaration, doing no token skipping on error.
///
/// \verbatim
///   decl-import:
///     'import' attribute-list import-kind? import-path
///   import-kind:
///     'typealias'
///     'struct'
///     'class'
///     'enum'
///     'protocol'
///     'var'
///     'func'
///   import-path:
///     any-identifier ('.' any-identifier)*
/// \endverbatim
ParserResult<ImportDecl> Parser::parseDeclImport(ParseDeclOptions Flags,
                                                 DeclAttributes &Attributes) {
  SourceLoc ImportLoc = consumeToken(tok::kw_import);
  DebuggerContextChange DCC (*this);

  if (!CodeCompletion && !DCC.movedToTopLevel() && !(Flags & PD_AllowTopLevel)) {
    diagnose(ImportLoc, diag::decl_inner_scope);
    return nullptr;
  }

  ImportKind Kind = ImportKind::Module;
  SourceLoc KindLoc;
  if (Tok.isKeyword()) {
    switch (Tok.getKind()) {
    case tok::kw_typealias:
      Kind = ImportKind::Type;
      break;
    case tok::kw_struct:
      Kind = ImportKind::Struct;
      break;
    case tok::kw_class:
      Kind = ImportKind::Class;
      break;
    case tok::kw_enum:
      Kind = ImportKind::Enum;
      break;
    case tok::kw_protocol:
      Kind = ImportKind::Protocol;
      break;
    case tok::kw_var:
    case tok::kw_let:
      Kind = ImportKind::Var;
      break;
    case tok::kw_func:
      Kind = ImportKind::Func;
      break;
    default:
      diagnose(Tok, diag::expected_identifier_in_decl, "import");
      diagnose(Tok, diag::keyword_cant_be_identifier, Tok.getText());
      diagnose(Tok, diag::backticks_to_escape);
      return nullptr;
    }
    KindLoc = consumeToken();
  }

  ImportPath::Builder importPath;
  bool HasNext;
  do {
    SyntaxParsingContext AccessCompCtx(SyntaxContext,
                                       SyntaxKind::AccessPathComponent);
    if (Tok.is(tok::code_complete)) {
      consumeToken();
      if (CodeCompletion) {
        CodeCompletion->completeImportDecl(importPath);
      }
      return makeParserCodeCompletionStatus();
    }
    importPath.push_back(Identifier(), Tok.getLoc());
    if (parseAnyIdentifier(importPath.back().Item,
                           diag::expected_identifier_in_decl, "import"))
      return nullptr;
    HasNext = consumeIf(tok::period);
  } while (HasNext);

  // Collect all access path components to an import path.
  SyntaxContext->collectNodesInPlace(SyntaxKind::AccessPath);

  if (Tok.is(tok::code_complete)) {
    // We omit the code completion token if it immediately follows the module
    // identifiers.
    auto BufferId = SourceMgr.getCodeCompletionBufferID();
    auto IdEndOffset = SourceMgr.getLocOffsetInBuffer(importPath.back().Loc,
      BufferId) + importPath.back().Item.str().size();
    auto CCTokenOffset = SourceMgr.getLocOffsetInBuffer(SourceMgr.
      getCodeCompletionLoc(), BufferId);
    if (IdEndOffset == CCTokenOffset) {
      consumeToken();
    }
  }

  if (Kind != ImportKind::Module && importPath.size() == 1) {
    diagnose(importPath.front().Loc, diag::decl_expected_module_name);
    return nullptr;
  }

  auto *ID = ImportDecl::create(Context, CurDeclContext, ImportLoc, Kind,
                                KindLoc, importPath.get());
  ID->getAttrs() = Attributes;
  return DCC.fixupParserResult(ID);
}

/// Parse an inheritance clause.
///
/// \verbatim
///   inheritance:
///      ':' inherited (',' inherited)*
///
///   inherited:
///     'class'
///     type-identifier
/// \endverbatim
ParserStatus Parser::parseInheritance(SmallVectorImpl<TypeLoc> &Inherited,
                                      bool allowClassRequirement,
                                      bool allowAnyObject) {
  SyntaxParsingContext InheritanceContext(SyntaxContext,
                                          SyntaxKind::TypeInheritanceClause);

  Scope S(this, ScopeKind::InheritanceClause);
  consumeToken(tok::colon);

  SyntaxParsingContext TypeListContext(SyntaxContext,
                                       SyntaxKind::InheritedTypeList);
  SourceLoc classRequirementLoc;

  ParserStatus Status;
  SourceLoc prevComma;
  bool HasNextType;
  do {
    SyntaxParsingContext TypeContext(SyntaxContext, SyntaxKind::InheritedType);
    SWIFT_DEFER {
      // Check for a ',', which indicates that there are more protocols coming.
      HasNextType = consumeIf(tok::comma, prevComma);
    };
    // Parse the 'class' keyword for a class requirement.
    if (Tok.is(tok::kw_class)) {
      SyntaxParsingContext ClassTypeContext(SyntaxContext,
                                            SyntaxKind::ClassRestrictionType);
      // If we aren't allowed to have a class requirement here, complain.
      auto classLoc = consumeToken();
      if (!allowClassRequirement) {
        diagnose(classLoc, diag::unexpected_class_constraint);

        // Note that it makes no sense to suggest fixing
        // 'struct S : class' to 'struct S : AnyObject' for
        // example; in that case we just complain about
        // 'class' being invalid here.
        if (allowAnyObject) {
          diagnose(classLoc, diag::suggest_anyobject)
            .fixItReplace(classLoc, "AnyObject");
        }
        continue;
      }

      // If we already saw a class requirement, complain.
      if (classRequirementLoc.isValid()) {
        diagnose(classLoc, diag::redundant_class_requirement)
          .highlight(classRequirementLoc)
          .fixItRemove(SourceRange(prevComma, classLoc));
        continue;
      }

      // If the class requirement was not the first requirement, complain.
      if (!Inherited.empty()) {
        SourceLoc properLoc = Inherited[0].getSourceRange().Start;
        diagnose(classLoc, diag::late_class_requirement)
          .fixItInsert(properLoc, "class, ")
          .fixItRemove(SourceRange(prevComma, classLoc));
      }

      // Record the location of the 'class' keyword.
      classRequirementLoc = classLoc;

      // Add 'AnyObject' to the inherited list.
      Inherited.push_back(
        new (Context) SimpleIdentTypeRepr(DeclNameLoc(classLoc), DeclNameRef(
                                          Context.getIdentifier("AnyObject"))));
      continue;
    }

    auto ParsedTypeResult = parseType();
    Status |= ParsedTypeResult;

    // Record the type if its a single type.
    if (ParsedTypeResult.isNonNull())
      Inherited.push_back(ParsedTypeResult.get());
  } while (HasNextType);

  return Status;
}

static ParserStatus
parseIdentifierDeclName(Parser &P, Identifier &Result, SourceLoc &Loc,
                        StringRef DeclKindName,
                        llvm::function_ref<bool(const Token &)> canRecover) {
  if (P.Tok.is(tok::identifier)) {
    Loc = P.consumeIdentifier(&Result);

    // We parsed an identifier for the declaration. If we see another
    // identifier, it might've been a single identifier that got broken by a
    // space or newline accidentally.
    if (P.Tok.isIdentifierOrUnderscore() && !P.Tok.isContextualDeclKeyword())
      P.diagnoseConsecutiveIDs(Result.str(), Loc, DeclKindName);

    // Return success anyway
    return makeParserSuccess();
  }

  P.checkForInputIncomplete();

  if (P.Tok.is(tok::integer_literal) || P.Tok.is(tok::floating_literal) ||
      (P.Tok.is(tok::unknown) && isdigit(P.Tok.getText()[0]))) {
    // Using numbers for identifiers is a common error for beginners, so it's
    // worth handling this in a special way.
    P.diagnose(P.Tok, diag::number_cant_start_decl_name, DeclKindName);

    // Pretend this works as an identifier, which shouldn't be observable since
    // actual uses of it will hit random other errors, e.g. `1()` won't be
    // callable.
    Result = P.Context.getIdentifier(P.Tok.getText());
    Loc = P.Tok.getLoc();
    P.consumeToken();

    // We recovered, so this is a success.
    return makeParserSuccess();
  }

  if (P.Tok.isKeyword()) {
    P.diagnose(P.Tok, diag::keyword_cant_be_identifier, P.Tok.getText());
    P.diagnose(P.Tok, diag::backticks_to_escape)
      .fixItReplace(P.Tok.getLoc(), "`" + P.Tok.getText().str() + "`");

    // Recover if the next token is one of the expected tokens.
    if (canRecover(P.peekToken())) {
      llvm::SmallString<32> Name(P.Tok.getText());
      // Append an invalid character so that nothing can resolve to this name.
      Name += "#";
      Result = P.Context.getIdentifier(Name.str());
      Loc = P.Tok.getLoc();
      P.consumeToken();
      // Return success because we recovered.
      return makeParserSuccess();
    }
    return makeParserError();
  }

  // If there is expected tokens after the code completion token, just eat the
  // code completion token. We don't need code completion here.
  // E.g.:
  //   'func' <completion> ('('|'<')
  //   'typealias' <completion> ('='|'<')
  // If there's no expected token after the completion, override completion may
  // kicks in. So leave the token here.
  // E.g.
  //   'func' <completion>
  //   'init' <completion>
  if (P.Tok.is(tok::code_complete) && canRecover(P.peekToken())) {
    P.consumeToken(tok::code_complete);
    return makeParserCodeCompletionStatus();
  }

  P.diagnose(P.Tok, diag::expected_identifier_in_decl, DeclKindName);
  return makeParserError();
}

/// Add a fix-it to remove the space in consecutive identifiers.
/// Add a camel-cased option if it is different than the first option.
void Parser::diagnoseConsecutiveIDs(StringRef First, SourceLoc FirstLoc,
                                    StringRef DeclKindName) {
  assert(Tok.isAny(tok::identifier, tok::kw__));

  diagnose(Tok, diag::repeated_identifier, DeclKindName);
  auto Second = Tok.getText();
  auto SecondLoc = consumeToken();

  SourceRange FixRange(FirstLoc, SecondLoc);
  // Provide two fix-its: a direct concatenation of the two identifiers
  // and a camel-cased version.
  //
  auto DirectConcatenation = First.str() + Second.str();
  diagnose(SecondLoc, diag::join_identifiers)
    .fixItReplace(FixRange, DirectConcatenation);

  SmallString<8> CapitalizedScratch;
  auto Capitalized = camel_case::toSentencecase(Second,
                                                CapitalizedScratch);
  if (Capitalized != Second) {
    auto CamelCaseConcatenation = First.str() + Capitalized.str();
    diagnose(SecondLoc, diag::join_identifiers_camel_case)
      .fixItReplace(FixRange, CamelCaseConcatenation);
  }
}

/// Parse a Decl item in decl list.
ParserStatus Parser::parseDeclItem(bool &PreviousHadSemi,
                                   ParseDeclOptions Options,
                                   llvm::function_ref<void(Decl*)> handler) {
  if (Tok.is(tok::semi)) {
    // Consume ';' without preceding decl.
    diagnose(Tok, diag::unexpected_separator, ";")
      .fixItRemove(Tok.getLoc());
    consumeToken();
    // Return success because we already recovered.
    return makeParserSuccess();
  }

  // If the previous declaration didn't have a semicolon and this new
  // declaration doesn't start a line, complain.
  const bool IsAtStartOfLineOrPreviousHadSemi =
      PreviousHadSemi || Tok.isAtStartOfLine() || Tok.is(tok::unknown);
  if (!IsAtStartOfLineOrPreviousHadSemi) {
    auto endOfPrevious = getEndOfPreviousLoc();
    diagnose(endOfPrevious, diag::declaration_same_line_without_semi)
      .fixItInsert(endOfPrevious, ";");
  }

  if (Tok.isAny(tok::pound_sourceLocation, tok::pound_line)) {
    auto LineDirectiveStatus = parseLineDirective(Tok.is(tok::pound_line));
    if (LineDirectiveStatus.isErrorOrHasCompletion())
      skipUntilDeclRBrace(tok::semi, tok::pound_endif);
    return LineDirectiveStatus;
  }

  ParserResult<Decl> Result;
  SyntaxParsingContext DeclContext(SyntaxContext,
                                   SyntaxKind::MemberDeclListItem);
  if (loadCurrentSyntaxNodeFromCache()) {
    return ParserStatus();
  }
  Result = parseDecl(Options, IsAtStartOfLineOrPreviousHadSemi, handler);
  if (Result.isParseErrorOrHasCompletion())
    skipUntilDeclRBrace(tok::semi, tok::pound_endif);
  SourceLoc SemiLoc;
  PreviousHadSemi = consumeIf(tok::semi, SemiLoc);
  if (PreviousHadSemi && Result.isNonNull())
    Result.get()->TrailingSemiLoc = SemiLoc;
  return Result;
}

bool Parser::parseMemberDeclList(SourceLoc &LBLoc, SourceLoc &RBLoc,
                                 Diag<> LBraceDiag, Diag<> RBraceDiag,
                                 IterableDeclContext *IDC) {
  if (parseToken(tok::l_brace, LBLoc, LBraceDiag)) {
    LBLoc = RBLoc = PreviousLoc;

    // Cache the empty result to prevent delayed parsing.
    Context.evaluator.cacheOutput(
        ParseMembersRequest{IDC}, FingerprintAndMembers{None, {}});
    return true;
  }

  bool HasOperatorDeclarations;
  bool HasNestedClassDeclarations;

  if (canDelayMemberDeclParsing(HasOperatorDeclarations,
                                HasNestedClassDeclarations)) {
    if (HasOperatorDeclarations)
      IDC->setMaybeHasOperatorDeclarations();
    if (HasNestedClassDeclarations)
      IDC->setMaybeHasNestedClassDeclarations();

    if (delayParsingDeclList(LBLoc, RBLoc, IDC))
      return true;
  } else {
    // When forced to eagerly parse, do so and cache the results in the
    // evaluator.
    bool hadError = false;
    ParseDeclOptions Options = getMemberParseDeclOptions(IDC);
    auto membersAndHash =
        parseDeclList(LBLoc, RBLoc, RBraceDiag, Options, IDC, hadError);
    IDC->setMaybeHasOperatorDeclarations();
    IDC->setMaybeHasNestedClassDeclarations();
    Context.evaluator.cacheOutput(
        ParseMembersRequest{IDC},
        FingerprintAndMembers{
            membersAndHash.second,
            Context.AllocateCopy(llvm::makeArrayRef(membersAndHash.first))});

    if (hadError)
      return true;
  }

  return false;
}

/// Parse the members in a struct/class/enum/protocol/extension.
///
/// \verbatim
///    decl* '}'
/// \endverbatim
std::pair<std::vector<Decl *>, Optional<std::string>>
Parser::parseDeclList(SourceLoc LBLoc, SourceLoc &RBLoc, Diag<> ErrorDiag,
                      ParseDeclOptions Options, IterableDeclContext *IDC,
                      bool &hadError) {

  // If we're hashing the type body separately, record the curly braces but
  // nothing inside for the interface hash.
  Optional<llvm::SaveAndRestore<Optional<llvm::MD5>>> MemberHashingScope;
  if (IDC->areTokensHashedForThisBodyInsteadOfInterfaceHash()) {
    recordTokenHash("{");
    recordTokenHash("}");
    MemberHashingScope.emplace(CurrentTokenHash, llvm::MD5());
  }

  std::vector<Decl *> decls;
  ParserStatus Status;
  bool PreviousHadSemi = true;
  {
    SyntaxParsingContext ListContext(SyntaxContext, SyntaxKind::MemberDeclList);
    while (Tok.isNot(tok::r_brace)) {
      Status |= parseDeclItem(PreviousHadSemi, Options,
                              [&](Decl *D) { decls.push_back(D); });
      if (Tok.isAny(tok::eof, tok::pound_endif, tok::pound_else,
                    tok::pound_elseif)) {
        IsInputIncomplete = true;
        break;
      }
    }
  }
  if (parseMatchingToken(tok::r_brace, RBLoc, ErrorDiag, LBLoc)) {
    // Synthesize an r_brace syntax node if the token is absent
    SyntaxContext->synthesize(tok::r_brace, RBLoc);
  }

  // Increase counter.
  if (auto *stat = Context.Stats) {
    ++stat->getFrontendCounters().NumIterableDeclContextParsed;
  }
  // If we found the closing brace, then the caller should not care if there
  // were errors while parsing inner decls, because we recovered.
  if (RBLoc.isInvalid())
    hadError = true;

  llvm::MD5::MD5Result result;
  auto declListHash = MemberHashingScope ? *CurrentTokenHash : llvm::MD5();
  declListHash.final(result);
  llvm::SmallString<32> tokenHashString;
  llvm::MD5::stringifyResult(result, tokenHashString);
  return std::make_pair(decls, tokenHashString.str().str());
}

bool Parser::canDelayMemberDeclParsing(bool &HasOperatorDeclarations,
                                       bool &HasNestedClassDeclarations) {
  // If explicitly disabled, respect the flag.
  if (!isDelayedParsingEnabled())
    return false;
  // Recovering parser status later for #sourceLocation is not-trivial and
  // it may not worth it.
  if (InPoundLineEnvironment)
    return false;

  // Skip until the matching right curly bracket; if we find a pound directive,
  // we can't lazily parse.
  BacktrackingScope BackTrack(*this);
  bool HasPoundDirective;
  skipUntilMatchingRBrace(*this,
                          HasPoundDirective,
                          HasOperatorDeclarations,
                          HasNestedClassDeclarations);
  if (!HasPoundDirective)
    BackTrack.cancelBacktrack();
  return !BackTrack.willBacktrack();
}

bool Parser::delayParsingDeclList(SourceLoc LBLoc, SourceLoc &RBLoc,
                                  IterableDeclContext *IDC) {
  bool error = false;

  if (Tok.is(tok::r_brace)) {
    RBLoc = consumeToken();
  } else {
    RBLoc = Tok.getLoc();
    error = true;
  }
  return error;
}

/// Parse an 'extension' declaration.
///
/// \verbatim
///   extension:
///    'extension' attribute-list type inheritance? where-clause?
///        '{' decl* '}'
/// \endverbatim
ParserResult<ExtensionDecl>
Parser::parseDeclExtension(ParseDeclOptions Flags, DeclAttributes &Attributes) {
  SourceLoc ExtensionLoc = consumeToken(tok::kw_extension);
  
  DebuggerContextChange DCC (*this);

  // Parse the type being extended.
  ParserStatus status;
  ParserResult<TypeRepr> extendedType = parseType(diag::extension_type_expected);
  status |= extendedType;

  // Parse optional inheritance clause.
  SmallVector<TypeLoc, 2> Inherited;
  if (Tok.is(tok::colon))
    status |= parseInheritance(Inherited,
                               /*allowClassRequirement=*/false,
                               /*allowAnyObject=*/false);

  // Parse the optional where-clause.
  TrailingWhereClause *trailingWhereClause = nullptr;
  bool trailingWhereHadCodeCompletion = false;
  if (Tok.is(tok::kw_where)) {
    SourceLoc whereLoc;
    SmallVector<RequirementRepr, 4> requirements;
    bool firstTypeInComplete;
    auto whereStatus = parseGenericWhereClause(whereLoc, requirements,
                                               firstTypeInComplete);
    if (whereStatus.hasCodeCompletion()) {
      if (isCodeCompletionFirstPass())
        return whereStatus;
      trailingWhereHadCodeCompletion = true;
    }
    if (!requirements.empty()) {
      trailingWhereClause = TrailingWhereClause::create(Context, whereLoc,
                                                        requirements);
    }
    status |= whereStatus;
  }

  ExtensionDecl *ext = ExtensionDecl::create(Context, ExtensionLoc,
                                             extendedType.getPtrOrNull(),
                                             Context.AllocateCopy(Inherited),
                                             CurDeclContext,
                                             trailingWhereClause);
  ext->getAttrs() = Attributes;
  if (trailingWhereHadCodeCompletion && CodeCompletion)
    CodeCompletion->setParsedDecl(ext);

  SyntaxParsingContext BlockContext(SyntaxContext, SyntaxKind::MemberDeclBlock);
  SourceLoc LBLoc, RBLoc;

  {
    ContextChange CC(*this, ext);
    Scope S(this, ScopeKind::Extension);

    if (parseMemberDeclList(LBLoc, RBLoc,
                            diag::expected_lbrace_extension,
                            diag::expected_rbrace_extension,
                            ext))
      status.setIsParseError();

    // Don't propagate the code completion bit from members: we cannot help
    // code completion inside a member decl, and our callers cannot do
    // anything about it either.  But propagate the error bit.
  }
  ext->setBraces({LBLoc, RBLoc});
  if (!DCC.movedToTopLevel() && !(Flags & PD_AllowTopLevel)) {
    diagnose(ExtensionLoc, diag::decl_inner_scope);
    status.setIsParseError();

    // Tell the type checker not to touch this extension.
    ext->setInvalid();
  }

  return DCC.fixupParserResult(status, ext);
}

ParserResult<PoundDiagnosticDecl> Parser::parseDeclPoundDiagnostic() {
  bool isError = Tok.is(tok::pound_error);
  SyntaxParsingContext LocalContext(SyntaxContext, 
    isError ? SyntaxKind::PoundErrorDecl : SyntaxKind::PoundWarningDecl);
  SourceLoc startLoc = 
    consumeToken(isError ? tok::pound_error : tok::pound_warning);

  SourceLoc lParenLoc = Tok.getLoc();
  bool hadLParen = consumeIf(tok::l_paren);

  if (!Tok.is(tok::string_literal)) {
    // Catch #warning(oops, forgot the quotes)
    SourceLoc wordsStartLoc = Tok.getLoc();

    skipUntilTokenOrEndOfLine(tok::r_paren);

    SourceLoc wordsEndLoc = getEndOfPreviousLoc();

    auto diag = diagnose(wordsStartLoc, 
                          diag::pound_diagnostic_expected_string, isError);
    if (wordsEndLoc != wordsStartLoc) {
      diag.fixItInsert(wordsStartLoc, hadLParen ? "\"" : "(\"")
          .fixItInsert(wordsEndLoc, Tok.is(tok::r_paren) ? "\"" : "\")");
    }

    // Consume the right paren to finish the decl, if it's there.
    consumeIf(tok::r_paren);

    return makeParserError();
  }

  auto string = parseExprStringLiteral();
  if (string.isNull())
    return makeParserError();

  auto messageExpr = string.get();

  SourceLoc rParenLoc = Tok.getLoc();
  bool hadRParen = consumeIf(tok::r_paren);

  if (!Tok.isAtStartOfLine() && Tok.isNot(tok::eof)) {
    diagnose(Tok.getLoc(),
             diag::extra_tokens_pound_diagnostic_directive, isError);
    return makeParserError();
  }

  if (!hadLParen && !hadRParen) {
    // Catch if the user forgot parentheses around the string, e.g.
    // #warning "foo"
    diagnose(lParenLoc, diag::pound_diagnostic_expected_parens, isError)
      .highlight(messageExpr->getSourceRange())
      .fixItInsert(messageExpr->getStartLoc(), "(")
      .fixItInsertAfter(messageExpr->getEndLoc(), ")");
    return makeParserError();
  } else if (hadRParen && !hadLParen) {
    // Catch if the user forgot a left paren before the string, e.g.
    // #warning "foo")
    diagnose(messageExpr->getStartLoc(), diag::pound_diagnostic_expected,
             "(", isError)
      .fixItInsert(messageExpr->getStartLoc(), "(");
    return makeParserError();
  } else if (hadLParen && !hadRParen) {
    // Catch if the user forgot a right paren after the string, e.g.
    // #warning("foo"
    diagnose(messageExpr->getEndLoc(), diag::pound_diagnostic_expected,
             ")", isError)
      .fixItInsertAfter(messageExpr->getEndLoc(), ")");
    return makeParserError();
  }

  if (messageExpr->getKind() == ExprKind::InterpolatedStringLiteral) {
    diagnose(messageExpr->getStartLoc(), diag::pound_diagnostic_interpolation,
             isError)
      .highlight(messageExpr->getSourceRange());
    return makeParserError();
  }

  ParserStatus Status;
  return makeParserResult(Status,
    new (Context) PoundDiagnosticDecl(CurDeclContext, isError,
                                      startLoc, rParenLoc,
                                      cast<StringLiteralExpr>(messageExpr)));
}

ParserStatus Parser::parseLineDirective(bool isLine) {
  SyntaxParsingContext PoundSourceLocation(SyntaxContext,
                                           SyntaxKind::PoundSourceLocation);
  SourceLoc Loc = consumeToken();
  if (isLine) {
    diagnose(Loc, diag::line_directive_style_deprecated)
        .fixItReplace(Loc, "#sourceLocation");
  }
  bool WasInPoundLineEnvironment = InPoundLineEnvironment;
  if (WasInPoundLineEnvironment) {
    SourceMgr.closeVirtualFile(Loc);
    InPoundLineEnvironment = false;
  }

  
  unsigned StartLine = 0;
  Optional<StringRef> Filename;
  if (!isLine) {
    // #sourceLocation()
    // #sourceLocation(file: "foo", line: 42)
    if (parseToken(tok::l_paren, diag::sourceLocation_expected, "("))
      return makeParserError();

    // Handle the "reset" form.
    if (consumeIf(tok::r_paren)) {
      if (!WasInPoundLineEnvironment) {
        diagnose(Tok, diag::unexpected_line_directive);
        return makeParserError();
      }
      return makeParserSuccess();
    }

    {
      SyntaxParsingContext Args(SyntaxContext,
                                SyntaxKind::PoundSourceLocationArgs);

      if (parseSpecificIdentifier("file", diag::sourceLocation_expected,
                                  "file:") ||
          parseToken(tok::colon, diag::sourceLocation_expected, ":"))
        return makeParserError();

      if (Tok.isNot(tok::string_literal)) {
        diagnose(Tok, diag::expected_line_directive_name);
        return makeParserError();
      }

      Filename =
          getStringLiteralIfNotInterpolated(Loc, "'#sourceLocation'");
      if (!Filename.hasValue())
        return makeParserError();
      SourceLoc filenameLoc = consumeToken(tok::string_literal);
      SF.VirtualFilePaths.emplace_back(*Filename, filenameLoc);

      if (parseToken(tok::comma, diag::sourceLocation_expected, ",") ||
          parseSpecificIdentifier("line", diag::sourceLocation_expected,
                                  "line:") ||
          parseToken(tok::colon, diag::sourceLocation_expected, ":"))
        return makeParserError();

      if (Tok.isNot(tok::integer_literal)) {
        diagnose(Tok, diag::expected_line_directive_number);
        return makeParserError();
      }
      if (Tok.getText().getAsInteger(0, StartLine)) {
        diagnose(Tok, diag::expected_line_directive_number);
        return makeParserError();
      }
      if (StartLine == 0) {
        diagnose(Tok, diag::line_directive_line_zero);
        return makeParserError();
      }
      consumeToken(tok::integer_literal);
    }

    if (Tok.isNot(tok::r_paren)) {
      diagnose(Tok, diag::sourceLocation_expected, ")");
      return makeParserError();
    }
  } else {  // Legacy #line syntax.
  
    // #line\n returns to the main buffer.
    if (Tok.isAtStartOfLine()) {
      if (!WasInPoundLineEnvironment) {
        diagnose(Tok, diag::unexpected_line_directive);
        return makeParserError();
      }
      return makeParserSuccess();
    }

    // #line 42 "file.swift"\n
    if (Tok.isNot(tok::integer_literal)) {
      diagnose(Tok, diag::expected_line_directive_number);
      return makeParserError();
    }
    if (Tok.getText().getAsInteger(0, StartLine)) {
      diagnose(Tok, diag::expected_line_directive_number);
      return makeParserError();
    }
    if (StartLine == 0) {
      diagnose(Tok, diag::line_directive_line_zero);
      return makeParserError();
    }
    consumeToken(tok::integer_literal);

    if (Tok.isNot(tok::string_literal)) {
      diagnose(Tok, diag::expected_line_directive_name);
      return makeParserError();
    }
    
    Filename = getStringLiteralIfNotInterpolated(Loc, "'#line'");
    if (!Filename.hasValue())
      return makeParserError();
  }

  const char *LastTokTextEnd = Tok.getText().end();

  // Skip over trailing whitespace and a single \n to the start of the next
  // line.
  while (*LastTokTextEnd == ' ' || *LastTokTextEnd == '\t')
    ++LastTokTextEnd;
  SourceLoc nextLineStartLoc = Lexer::getSourceLoc(LastTokTextEnd);
  
  if (*LastTokTextEnd == '\n')
    nextLineStartLoc = nextLineStartLoc.getAdvancedLoc(1);
  else {
    diagnose(Tok.getLoc(), diag::extra_tokens_line_directive);
    return makeParserError();
  }

  int LineOffset =
      StartLine - SourceMgr.getLineAndColumnInBuffer(nextLineStartLoc).first;

  // Create a new virtual file for the region started by the #line marker.
  bool isNewFile = SourceMgr.openVirtualFile(nextLineStartLoc,
                                             Filename.getValue(), LineOffset);
  assert(isNewFile);(void)isNewFile;

  // Lexing of next token must be deferred until after virtual file setup.
  consumeToken(isLine ? tok::string_literal : tok::r_paren);

  InPoundLineEnvironment = true;
  return makeParserSuccess();
}

/// Parse a typealias decl.
///
/// \verbatim
///   decl-typealias:
///     'typealias' identifier generic-params? '=' type requirement-clause?
/// \endverbatim
ParserResult<TypeDecl> Parser::
parseDeclTypeAlias(Parser::ParseDeclOptions Flags, DeclAttributes &Attributes) {
  ParserPosition startPosition = getParserPosition();
  llvm::Optional<SyntaxParsingContext> TmpCtxt;
  TmpCtxt.emplace(SyntaxContext);
  TmpCtxt->setBackTracking();

  SourceLoc TypeAliasLoc = consumeToken(tok::kw_typealias);
  SourceLoc EqualLoc;
  Identifier Id;
  SourceLoc IdLoc;
  ParserStatus Status;

  Status |= parseIdentifierDeclName(
      *this, Id, IdLoc, "typealias",
      [](const Token &next) { return next.isAny(tok::colon, tok::equal); });
  if (Status.isErrorOrHasCompletion()) {
    TmpCtxt->setTransparent();
    return Status;
  }
    
  DebuggerContextChange DCC(*this, Id, DeclKind::TypeAlias);

  Optional<Scope> GenericsScope;
  GenericsScope.emplace(this, ScopeKind::Generics);

  // Parse a generic parameter list if it is present.
  GenericParamList *genericParams = nullptr;
  if (startsWithLess(Tok)) {
    auto Result = parseGenericParameters();
    if (Result.hasCodeCompletion() && !CodeCompletion)
      return makeParserCodeCompletionStatus();
    genericParams = Result.getPtrOrNull();

    if (!genericParams) {
      // If the parser returned null, it is an already diagnosed parse error.
    } else if (!genericParams->getRequirements().empty()) {
      // Reject a where clause.
      diagnose(genericParams->getWhereLoc(),
               diag::associated_type_generic_parameter_list)
          .highlight(genericParams->getWhereClauseSourceRange());
    }
  }

  if (Flags.contains(PD_InProtocol) && !genericParams && !Tok.is(tok::equal)) {
    TmpCtxt.reset();
    // If we're in a protocol and don't see an '=' this looks like leftover Swift 2
    // code intending to be an associatedtype.
    backtrackToPosition(startPosition);
    return parseDeclAssociatedType(Flags, Attributes);
  }
  TmpCtxt->setTransparent();
  TmpCtxt.reset();

  auto *TAD = new (Context) TypeAliasDecl(TypeAliasLoc, EqualLoc, Id, IdLoc,
                                          genericParams, CurDeclContext);
  setLocalDiscriminator(TAD);
  ParserResult<TypeRepr> UnderlyingTy;

  if (Tok.is(tok::colon) || Tok.is(tok::equal)) {
    ContextChange CC(*this, TAD);

    SyntaxParsingContext InitCtx(SyntaxContext,
                                 SyntaxKind::TypeInitializerClause);
    if (Tok.is(tok::colon)) {
      // It is a common mistake to write "typealias A : Int" instead of = Int.
      // Recognize this and produce a fixit.
      diagnose(Tok, diag::expected_equal_in_typealias)
          .fixItReplace(Tok.getLoc(), " = ");
      EqualLoc = consumeToken(tok::colon);
    } else {
      EqualLoc = consumeToken(tok::equal);
    }

    UnderlyingTy = parseType(diag::expected_type_in_typealias);
    TAD->setTypeEndLoc(PreviousLoc);
    Status |= UnderlyingTy;
  }

  TAD->setUnderlyingTypeRepr(UnderlyingTy.getPtrOrNull());
  TAD->getAttrs() = Attributes;

  // Parse a 'where' clause if present.
  if (Tok.is(tok::kw_where)) {
    ContextChange CC(*this, TAD);
    Status |= parseFreestandingGenericWhereClause(TAD);
  }

  if (UnderlyingTy.isNull()) {
    // If there is an attempt to do code completion
    // inside of typealias type, let's just return
    // because we've seen required '=' token.
    if (EqualLoc.isInvalid()) {
      diagnose(Tok, diag::expected_equal_in_typealias);
      Status.setIsParseError();
      return Status;
    }
  }

  // Exit the scope introduced for the generic parameters.
  GenericsScope.reset();

  addToScope(TAD);
  return DCC.fixupParserResult(Status, TAD);
}

/// Parse an associatedtype decl.
///
/// \verbatim
///   decl-associatedtype:
///     'associatedtype' identifier inheritance? ('=' type)? where-clause?
/// \endverbatim

ParserResult<TypeDecl> Parser::parseDeclAssociatedType(Parser::ParseDeclOptions Flags,
                                                       DeclAttributes &Attributes) {
  SourceLoc AssociatedTypeLoc;
  ParserStatus Status;
  Identifier Id;
  SourceLoc IdLoc;
  
  // Look for 'typealias' here and diagnose a fixit because parseDeclTypeAlias can
  // ask us to fix up leftover Swift 2 code intending to be an associatedtype.
  if (Tok.is(tok::kw_typealias)) {
    AssociatedTypeLoc = consumeToken(tok::kw_typealias);
    diagnose(AssociatedTypeLoc, diag::typealias_inside_protocol_without_type)
        .fixItReplace(AssociatedTypeLoc, "associatedtype");
  } else {
    AssociatedTypeLoc = consumeToken(tok::kw_associatedtype);
  }

  Status = parseIdentifierDeclName(
      *this, Id, IdLoc, "associatedtype",
      [](const Token &next) { return next.isAny(tok::colon, tok::equal); });
  if (Status.isErrorOrHasCompletion())
    return Status;

  DebuggerContextChange DCC(*this, Id, DeclKind::AssociatedType);
  
  // Reject generic parameters with a specific error.
  if (startsWithLess(Tok)) {
    // Introduce a throwaway scope to capture the generic parameters. We
    // don't want them visible anywhere!
    Scope S(this, ScopeKind::Generics);

    if (auto genericParams = parseGenericParameters().getPtrOrNull()) {
      diagnose(genericParams->getLAngleLoc(),
               diag::associated_type_generic_parameter_list)
      .fixItRemove(genericParams->getSourceRange());
    }
  }
  
  // Parse optional inheritance clause.
  // FIXME: Allow class requirements here.
  SmallVector<TypeLoc, 2> Inherited;
  if (Tok.is(tok::colon))
    Status |= parseInheritance(Inherited,
                               /*allowClassRequirement=*/false,
                               /*allowAnyObject=*/true);
  
  ParserResult<TypeRepr> UnderlyingTy;
  if (Tok.is(tok::equal)) {
    SyntaxParsingContext InitContext(SyntaxContext,
                                     SyntaxKind::TypeInitializerClause);
    consumeToken(tok::equal);
    UnderlyingTy = parseType(diag::expected_type_in_associatedtype);
    Status |= UnderlyingTy;
    if (UnderlyingTy.isNull())
      return Status;
  }

  TrailingWhereClause *TrailingWhere = nullptr;
  // Parse a 'where' clause if present.
  if (Tok.is(tok::kw_where)) {
    auto whereStatus = parseProtocolOrAssociatedTypeWhereClause(
        TrailingWhere, /*isProtocol=*/false);
    Status |= whereStatus;
    if (whereStatus.hasCodeCompletion() && !CodeCompletion) {
      // Trigger delayed parsing, no need to continue.
      return whereStatus;
    }
  }

  if (!Flags.contains(PD_InProtocol)) {
    diagnose(AssociatedTypeLoc, diag::associatedtype_outside_protocol)
        .fixItReplace(AssociatedTypeLoc, "typealias");
    Status.setIsParseError();
    return Status;
  }

  auto assocType = new (Context)
      AssociatedTypeDecl(CurDeclContext, AssociatedTypeLoc, Id, IdLoc,
                         UnderlyingTy.getPtrOrNull(), TrailingWhere);
  assocType->getAttrs() = Attributes;
  if (!Inherited.empty())
    assocType->setInherited(Context.AllocateCopy(Inherited));
  addToScope(assocType);
  return makeParserResult(Status, assocType);
}

/// This function creates an accessor function (with no body) for a computed
/// property or subscript.
static AccessorDecl *createAccessorFunc(SourceLoc DeclLoc,
                                    ParameterList *param,
                                    GenericParamList *GenericParams,
                                    ParameterList *Indices,
                                    SourceLoc StaticLoc,
                                    Parser::ParseDeclOptions Flags,
                                    AccessorKind Kind,
                                    AbstractStorageDecl *storage,
                                    Parser *P, SourceLoc AccessorKeywordLoc) {
  // First task, set up the value argument list.  This is the "newValue" name
  // (for setters) followed by the index list (for subscripts).  For
  // non-subscript getters, this degenerates down to "()".
  //
  // We put the 'newValue' argument before the subscript index list as a
  // micro-optimization for Objective-C thunk generation.
  ParameterList *ValueArg;
  {
    SmallVector<ParamDecl*, 2> ValueArgElements;
    SourceLoc StartLoc, EndLoc;
    if (param) {
      assert(param->size() == 1 &&
             "Should only have a single parameter in the list");
      ValueArgElements.push_back(param->get(0));
      StartLoc = param->getStartLoc();
      EndLoc = param->getEndLoc();
    }

    if (Indices) {
      // Create parameter declarations corresponding to each of the
      // parameter declarations from the subscript declaration.
      for (ParamDecl *storageParam : *Indices) {
        // Clone the parameter.  Do not clone the parameter type;
        // this will be filled in by the type-checker.
        auto accessorParam =
          new (P->Context) ParamDecl(storageParam->getSpecifierLoc(),
                                     storageParam->getArgumentNameLoc(),
                                     storageParam->getArgumentName(),
                                     storageParam->getNameLoc(),
                                     storageParam->getName(),
                                     P->CurDeclContext);
        accessorParam->setVariadic(storageParam->isVariadic());
        accessorParam->setAutoClosure(storageParam->isAutoClosure());

        // The cloned parameter is implicit.
        accessorParam->setImplicit();

        // It has no default arguments; these will be always be taken
        // from the subscript declaration.
        accessorParam->setDefaultArgumentKind(DefaultArgumentKind::None);

        ValueArgElements.push_back(accessorParam);
      }

      if (StartLoc.isInvalid()) {
        StartLoc = Indices->getStartLoc();
        EndLoc = Indices->getEndLoc();
      }
    }

    ValueArg = ParameterList::create(P->Context, StartLoc, ValueArgElements,
                                     EndLoc);
  }

  // Start the function.
  auto *D = AccessorDecl::create(P->Context,
                                 /*FIXME FuncLoc=*/DeclLoc,
                                 AccessorKeywordLoc,
                                 Kind, storage,
                                 StaticLoc, StaticSpellingKind::None,
                                 /*Throws=*/false, /*ThrowsLoc=*/SourceLoc(),
                                 (GenericParams
                                  ? GenericParams->clone(P->CurDeclContext)
                                  : nullptr),
                                 ValueArg, Type(),
                                 P->CurDeclContext);

  return D;
}

static ParamDecl *createSetterAccessorArgument(SourceLoc nameLoc,
                                               Identifier name,
                                               AccessorKind accessorKind,
                                               Parser &P) {
  // Add the parameter. If no name was specified, the name defaults to
  // 'value'.
  bool isNameImplicit = name.empty();
  if (isNameImplicit) {
    const char *implName =
      accessorKind == AccessorKind::DidSet ? "oldValue" : "newValue";
    name = P.Context.getIdentifier(implName);
  }

  auto result = new (P.Context)
      ParamDecl(SourceLoc(), SourceLoc(),
                Identifier(), nameLoc, name, P.CurDeclContext);

  if (isNameImplicit)
    result->setImplicit();

  return result;
}

/// Parse a "(value)" specifier for "set" or "willSet" if present.  Create a
/// parameter list to represent the spelled argument or return null if none is
/// present.
static ParameterList *parseOptionalAccessorArgument(SourceLoc SpecifierLoc,
                                                    Parser &P,
                                                    AccessorKind Kind) {
  // 'set' and 'willSet' have a (value) parameter, 'didSet' takes an (oldValue)
  // parameter and 'get' and always takes a () parameter.
  if (Kind != AccessorKind::Set && Kind != AccessorKind::WillSet &&
      Kind != AccessorKind::DidSet)
    return nullptr;

  SourceLoc StartLoc, NameLoc, EndLoc;
  Identifier Name;

  // If the SpecifierLoc is invalid, then the caller just wants us to synthesize
  // the default, not actually try to parse something.
  if (SpecifierLoc.isValid() && P.Tok.is(tok::l_paren)) {
    SyntaxParsingContext ParamCtx(P.SyntaxContext, SyntaxKind::AccessorParameter);
    StartLoc = P.consumeToken(tok::l_paren);
    if (P.Tok.isNot(tok::identifier)) {
      P.diagnose(P.Tok, diag::expected_accessor_parameter_name,
                 Kind == AccessorKind::Set ? 0 :
                 Kind == AccessorKind::WillSet ? 1 : 2);
      P.skipUntil(tok::r_paren, tok::l_brace);
      if (P.Tok.is(tok::r_paren))
        EndLoc = P.consumeToken();
      else
        EndLoc = StartLoc;
    } else {
      // We have a name.
      NameLoc = P.consumeIdentifier(&Name);

      auto DiagID =
         Kind == AccessorKind::Set ? diag::expected_rparen_set_name :
         Kind == AccessorKind::WillSet ? diag::expected_rparen_willSet_name :
          diag::expected_rparen_didSet_name;
      
      // Look for the closing ')'.
      P.parseMatchingToken(tok::r_paren, EndLoc, DiagID, StartLoc);
    }
  }

  if (Name.empty()) NameLoc = SpecifierLoc;
  auto param = createSetterAccessorArgument(NameLoc, Name, Kind, P);
  return ParameterList::create(P.Context, StartLoc, param, EndLoc);
}

bool Parser::skipBracedBlock() {
  SyntaxParsingContext disabled(SyntaxContext);
  SyntaxContext->disable();
  consumeToken(tok::l_brace);

  // We don't care if a skipped function body contained any of these, so
  // just ignore them.
  bool HasPoundDirectives;
  bool HasOperatorDeclarations;
  bool HasNestedClassDeclarations;

  unsigned OpenBraces = skipUntilMatchingRBrace(*this,
                                                HasPoundDirectives,
                                                HasOperatorDeclarations,
                                                HasNestedClassDeclarations);
  if (consumeIf(tok::r_brace))
    --OpenBraces;
  return OpenBraces != 0;
}

void Parser::skipSILUntilSwiftDecl() {
  // For now, create 'UnknownDecl' for all SIL declarations.
  SyntaxParsingContext itemCtxt(SyntaxContext, SyntaxKind::CodeBlockItem);
  SyntaxParsingContext declCtxt(SyntaxContext, SyntaxContextKind::Decl);

  // Tell the lexer we're about to start lexing SIL.
  Lexer::SILBodyRAII sbr(*L);

  // Enter a top-level scope. This is necessary as parseType may need to setup
  // child scopes for generic params.
  Scope topLevel(this, ScopeKind::TopLevel);

  while (!Tok.is(tok::eof) && !isStartOfSwiftDecl()) {
    // SIL pound dotted paths need to be skipped specially as they can contain
    // decl keywords like 'subscript'.
    if (consumeIf(tok::pound)) {
      do {
        consumeToken();
      } while (consumeIf(tok::period));
      continue;
    }

    // SIL types need to be skipped specially as they can contain attributes on
    // tuples which can look like decl attributes.
    if (consumeIf(tok::sil_dollar)) {
      if (Tok.isAnyOperator() && Tok.getText().startswith("*")) {
        consumeStartingCharacterOfCurrentToken();
      }
      (void)parseType();
      continue;
    }
    skipSingle();
  }
}

/// Returns a descriptive name for the given accessor/addressor kind.
static StringRef getAccessorNameForDiagnostic(AccessorKind accessorKind,
                                              bool article) {
  switch (accessorKind) {
  case AccessorKind::Get:
    return article ? "a getter" : "getter";
  case AccessorKind::Set:
    return article ? "a setter" : "setter";
  case AccessorKind::Address:
    return article ? "an addressor" : "addressor";
  case AccessorKind::MutableAddress:
    return article ? "a mutable addressor" : "mutable addressor";
  case AccessorKind::Read:
    return article ? "a 'read' accessor" : "'read' accessor";
  case AccessorKind::Modify:
    return article ? "a 'modify' accessor" : "'modify' accessor";
  case AccessorKind::WillSet:
    return "'willSet'";
  case AccessorKind::DidSet:
    return "'didSet'";
  }
  llvm_unreachable("bad accessor kind");  
}

static StringRef getAccessorNameForDiagnostic(AccessorDecl *accessor,
                                              bool article) {
  return getAccessorNameForDiagnostic(accessor->getAccessorKind(),
                                      article);
}

static void diagnoseRedundantAccessors(Parser &P, SourceLoc loc,
                                       AccessorKind accessorKind,
                                       bool isSubscript,
                                       AccessorDecl *previous) {
  assert(accessorKind == previous->getAccessorKind());

  P.diagnose(loc, diag::duplicate_accessor,
             unsigned(isSubscript),
             getAccessorNameForDiagnostic(previous, /*article*/ true));
  P.diagnose(previous->getLoc(), diag::previous_accessor,
             getAccessorNameForDiagnostic(previous, /*article*/ false),
             /*already*/ true);
}

static bool isAllowedInLimitedSyntax(AccessorKind kind) {
  switch (kind) {
  case AccessorKind::Get:
  case AccessorKind::Set:
    return true;

  case AccessorKind::Address:
  case AccessorKind::MutableAddress:
  case AccessorKind::WillSet:
  case AccessorKind::DidSet:
  case AccessorKind::Read:
  case AccessorKind::Modify:
    return false;
  }
  llvm_unreachable("bad accessor kind");
}

struct Parser::ParsedAccessors {
  SourceLoc LBLoc, RBLoc;
  SmallVector<AccessorDecl*, 16> Accessors;

#define ACCESSOR(ID) AccessorDecl *ID = nullptr;
#include "swift/AST/AccessorKinds.def"

  void record(Parser &P, AbstractStorageDecl *storage, bool invalid);
  void classify(Parser &P, AbstractStorageDecl *storage, bool invalid);

  /// Add an accessor.  If there's an existing accessor of this kind,
  /// return it.  The new accessor is still remembered but will be
  /// ignored.
  AccessorDecl *add(AccessorDecl *accessor);

  /// Find the first accessor that's not an observing accessor.
  AccessorDecl *findFirstNonObserver() {
    for (auto accessor : Accessors) {
      if (!accessor->isObservingAccessor())
        return accessor;
    }
    return nullptr;
  }

  /// Find the first accessor that can be used to perform mutation.
  AccessorDecl *findFirstMutator() const {
    if (Set) return Set;
    if (Modify) return Modify;
    if (MutableAddress) return MutableAddress;
    return nullptr;
  }
};

static bool parseAccessorIntroducer(Parser &P,
                                    DeclAttributes &Attributes,
                                    AccessorKind &Kind,
                                    SourceLoc &Loc) {
  assert(Attributes.isEmpty());
  P.parseDeclAttributeList(Attributes);

  // Parse the contextual keywords for 'mutating' and 'nonmutating' before
  // get and set.
  {
    SyntaxParsingContext ModifierCtx(P.SyntaxContext, SyntaxKind::DeclModifier);

    if (P.Tok.isContextualKeyword("mutating")) {
      P.parseNewDeclAttribute(Attributes, /*AtLoc*/ {}, DAK_Mutating);
    } else if (P.Tok.isContextualKeyword("nonmutating")) {
      P.parseNewDeclAttribute(Attributes, /*AtLoc*/ {}, DAK_NonMutating);
    } else if (P.Tok.isContextualKeyword("__consuming")) {
      P.parseNewDeclAttribute(Attributes, /*AtLoc*/ {}, DAK_Consuming);
    } else {
      ModifierCtx.setTransparent();
    }
  }

  if (!P.Tok.is(tok::identifier) || P.Tok.isEscapedIdentifier()) {
    return true;
  }
#define SUPPRESS_ARTIFICIAL_ACCESSORS 1
#define ACCESSOR_KEYWORD(KEYWORD)
#define SINGLETON_ACCESSOR(ID, KEYWORD)                                        \
  else if (P.Tok.getRawText() == #KEYWORD) {                                   \
    Kind = AccessorKind::ID;                                                   \
  }
#include "swift/AST/AccessorKinds.def"
  else {
    return true;
  }
  P.Tok.setKind(tok::contextual_keyword);
  Loc = P.consumeToken();
  return false;
}

ParserStatus Parser::parseGetSet(ParseDeclOptions Flags,
                                 GenericParamList *GenericParams,
                                 ParameterList *Indices,
                                 ParsedAccessors &accessors,
                                 AbstractStorageDecl *storage,
                                 SourceLoc StaticLoc) {
  assert(Tok.is(tok::l_brace));

  // Properties in protocols use a very limited syntax.
  // SIL mode and module interfaces use the same syntax.
  // Otherwise, we have a normal var or subscript declaration and we need
  // parse the full complement of specifiers, along with their bodies.
  bool parsingLimitedSyntax = Flags.contains(PD_InProtocol) ||
                              SF.Kind == SourceFileKind::SIL;

  SyntaxParsingContext AccessorListCtx(SyntaxContext,
                                       SyntaxKind::AccessorBlock);

  // If the body is completely empty, preserve it. This is at best a getter with
  // an implicit fallthrough off the end.
  if (peekToken().is(tok::r_brace)) {
    accessors.LBLoc = consumeToken(tok::l_brace);
    // Give syntax node an empty accessor list.
    if (SyntaxContext->isEnabled()) {
      SourceLoc listLoc = leadingTriviaLoc();
      SyntaxContext->addSyntax(
          ParsedSyntaxRecorder::makeBlankAccessorList(listLoc, *SyntaxContext));
    }
    accessors.RBLoc = consumeToken(tok::r_brace);

    // In the limited syntax, fall out and let the caller handle it.
    if (parsingLimitedSyntax)
      return makeParserSuccess();

    diagnose(accessors.RBLoc, diag::computed_property_no_accessors,
             /*subscript*/ Indices != nullptr);
    return makeParserError();
  }

  auto parseImplicitGetter = [&]() {
    assert(Tok.is(tok::l_brace));
    accessors.LBLoc = Tok.getLoc();
    auto getter =
        createAccessorFunc(Tok.getLoc(), /*ValueNamePattern*/ nullptr,
                           GenericParams, Indices, StaticLoc, Flags,
                           AccessorKind::Get, storage, this,
                           /*AccessorKeywordLoc*/ SourceLoc());
    accessors.add(getter);
    parseAbstractFunctionBody(getter);
    accessors.RBLoc = getter->getEndLoc();
  };

  // Prepare backtracking for implicit getter.
  Optional<BacktrackingScope> backtrack;
  backtrack.emplace(*this);

  bool Invalid = false;
  bool accessorHasCodeCompletion = false;
  bool IsFirstAccessor = true;
  accessors.LBLoc = consumeToken(tok::l_brace);
  while (!Tok.isAny(tok::r_brace, tok::eof)) {
    Optional<SyntaxParsingContext> AccessorCtx;
    AccessorCtx.emplace(SyntaxContext, SyntaxKind::AccessorDecl);

    // Parse introducer if possible.
    DeclAttributes Attributes;
    AccessorKind Kind = AccessorKind::Get;
    SourceLoc Loc;
    bool NotAccessor = parseAccessorIntroducer(
        *this, Attributes, Kind, Loc);
    if (NotAccessor) {
      AccessorCtx->setTransparent();
      AccessorCtx.reset();

      if (Tok.is(tok::code_complete)) {
        // Handle code completion here only if it's not the first accessor.
        // If it's the first accessor, it's handled in function body parsing
        // because it might be an implicit getter.
        if (!IsFirstAccessor || parsingLimitedSyntax) {
          if (CodeCompletion) {
            CodeCompletion->setParsedDecl(storage);
            CodeCompletion->completeAccessorBeginning(nullptr);
          }
          consumeToken(tok::code_complete);
          accessorHasCodeCompletion = true;
          break;
        }
      }

      // parsingLimitedSyntax mode cannot have a body.
      if (parsingLimitedSyntax) {
        diagnose(Tok, diag::expected_getset_in_protocol);
        Invalid = true;
        break;
      }

      // Cannot have an implicit getter after other accessor.
      if (!IsFirstAccessor) {
        diagnose(Tok, diag::expected_accessor_kw);
        skipUntil(tok::r_brace);
        // Don't signal an error since we recovered.
        break;
      }

      // This is an implicit getter. Cancel accessor contexts, backtrack to '{'
      // position.
      backtrack.reset();
      AccessorListCtx.setTransparent();
      parseImplicitGetter();
      return makeParserSuccess();
    }
    if (IsFirstAccessor) {
      // Continue parsing without backtracking so we can re-use previously
      // parsed nodes for incremental re-parsing, but avoid destructing
      // `backtrack` because its syntax context isn't at the top of the stack at
      // this point.
      backtrack->cancelBacktrack();
      IsFirstAccessor = false;
    }

    // For now, immediately reject illegal accessors in protocols just to
    // avoid having to deal with them everywhere.
    if (parsingLimitedSyntax && !isAllowedInLimitedSyntax(Kind)) {
      diagnose(Loc, diag::expected_getset_in_protocol);
      continue;
    }

    // 'set' and 'willSet' can have an optional name.  This isn't valid in a
    // protocol, but we parse and then reject it for better QoI.
    //
    //     set-name    ::= '(' identifier ')'
    if (parsingLimitedSyntax && Tok.is(tok::l_paren)) {
      diagnose(Loc, diag::protocol_setter_name);
    }
    auto *ValueNamePattern = parseOptionalAccessorArgument(Loc, *this, Kind);

    // Set up a function declaration.
    auto accessor = createAccessorFunc(Loc, ValueNamePattern, GenericParams,
                                       Indices, StaticLoc, Flags,
                                       Kind, storage, this, Loc);
    accessor->getAttrs() = Attributes;

    // Collect this accessor and detect conflicts.
    if (auto existingAccessor = accessors.add(accessor)) {
      diagnoseRedundantAccessors(*this, Loc, Kind,
                                 /*subscript*/Indices != nullptr,
                                 existingAccessor);
    }

    // There's no body in the limited syntax.
    if (parsingLimitedSyntax)
      continue;

    // It's okay not to have a body if there's an external asm name.
    if (!Tok.is(tok::l_brace)) {
      // Accessors don't need bodies in module interfaces
      if (SF.Kind == SourceFileKind::Interface)
        continue;
      // _silgen_name'd accessors don't need bodies.
      if (!Attributes.hasAttribute<SILGenNameAttr>()) {
        diagnose(Tok, diag::expected_lbrace_accessor,
                 getAccessorNameForDiagnostic(accessor, /*article*/ false));
        Invalid = true;
        break;
      }
      continue;
    }

    parseAbstractFunctionBody(accessor);
  }
  backtrack->cancelBacktrack();
  backtrack.reset();
  // Collect all explicit accessors to a list.
  AccessorListCtx.collectNodesInPlace(SyntaxKind::AccessorList);
  // Parse the final '}'.
  if (Invalid)
    skipUntil(tok::r_brace);

  parseMatchingToken(tok::r_brace, accessors.RBLoc,
                     diag::expected_rbrace_in_getset, accessors.LBLoc);
  if (accessorHasCodeCompletion)
    return makeParserCodeCompletionStatus();
  return Invalid ? makeParserError() : makeParserSuccess();
}

/// Parse the brace-enclosed getter and setter for a variable.
ParserResult<VarDecl>
Parser::parseDeclVarGetSet(PatternBindingEntry &entry, ParseDeclOptions Flags,
                           SourceLoc StaticLoc,
                           StaticSpellingKind StaticSpelling,
                           SourceLoc VarLoc, bool hasInitializer,
                           const DeclAttributes &Attributes,
                           SmallVectorImpl<Decl *> &Decls) {
  bool Invalid = false;

  auto *pattern = entry.getPattern();

  // The grammar syntactically requires a simple identifier for the variable
  // name. Complain if that isn't what we got. But for recovery purposes,
  // make an effort to look through other things anyway.
  VarDecl *PrimaryVar = nullptr;
  bool primaryVarIsWellFormed = true;
  {
    Pattern *cur = pattern;
    TypedPattern *previousTyped = nullptr;
    while (true) {
      if (auto typed = dyn_cast<TypedPattern>(cur)) {
        if (previousTyped) primaryVarIsWellFormed = false;
        previousTyped = typed;
        cur = typed->getSubPattern();
      } else if (auto paren = dyn_cast<ParenPattern>(cur)) {
        primaryVarIsWellFormed = false;
        cur = paren->getSubPattern();
      } else if (auto var = dyn_cast<BindingPattern>(cur)) {
        primaryVarIsWellFormed = false;
        cur = var->getSubPattern();
      } else {
        break;
      }
    }

    if (auto named = dyn_cast<NamedPattern>(cur)) {
      PrimaryVar = named->getDecl();
    }
  }

  if (!PrimaryVar || !primaryVarIsWellFormed) {
    diagnose(pattern->getLoc(), diag::getset_nontrivial_pattern);
    Invalid = true;
  }

  // Create a fake VarDecl and PBD so that we don't have to weaken the
  // formation rule that an AccessorDecl always has a VarDecl.
  VarDecl *storage = PrimaryVar;
  if (!storage) {
    storage = new (Context) VarDecl(StaticLoc.isValid(),
                                    VarDecl::Introducer::Var,
                                    VarLoc, Identifier(),
                                    CurDeclContext);
    storage->setInvalid();

    pattern =
      TypedPattern::createImplicit(Context, new (Context) NamedPattern(storage),
                                   ErrorType::get(Context));
    entry.setPattern(pattern);
  }

  // Parse getter and setter.
  ParsedAccessors accessors;
  auto AccessorStatus = parseGetSet(Flags, /*GenericParams=*/nullptr,
                                    /*Indices=*/nullptr, accessors,
                                    storage, StaticLoc);
  if (AccessorStatus.hasCodeCompletion())
    return makeParserCodeCompletionStatus();
  if (AccessorStatus.isErrorOrHasCompletion())
    Invalid = true;

  // If we have an invalid case, bail out now.
  if (!PrimaryVar)
    return nullptr;

  if (!isa<TypedPattern>(pattern)) {
    if (accessors.Get || accessors.Set || accessors.Address ||
        accessors.MutableAddress) {
      SourceLoc locAfterPattern = pattern->getLoc().getAdvancedLoc(
        pattern->getBoundName().getLength());
      diagnose(pattern->getLoc(), diag::computed_property_missing_type)
        .fixItInsert(locAfterPattern, ": <# Type #>");
      Invalid = true;
    }
  }

  // Reject accessors on 'let's after parsing them (for better recovery).
  if (PrimaryVar->isLet() && !Attributes.hasAttribute<HasStorageAttr>()) {
    Diag<> DiagID;
    if (accessors.WillSet || accessors.DidSet)
      DiagID = diag::let_cannot_be_observing_property;
    else if (accessors.Address || accessors.MutableAddress)
      DiagID = diag::let_cannot_be_addressed_property;
    else
      DiagID = diag::let_cannot_be_computed_property;

    diagnose(accessors.LBLoc, DiagID).fixItReplace(VarLoc, "var");
    Invalid = true;
  }

  accessors.record(*this, PrimaryVar, Invalid);

  // Set original declaration in `@differentiable` attributes.
  for (auto *accessor : accessors.Accessors)
    setOriginalDeclarationForDifferentiableAttributes(accessor->getAttrs(),
                                                      accessor);

  return makeParserResult(PrimaryVar);
}

/// Add the given accessor to the collection of parsed accessors.  If
/// it's the first accessor of its kind, remember it for that purpose
/// and return null; otherwise, return the existing accessor.
AccessorDecl *Parser::ParsedAccessors::add(AccessorDecl *accessor) {
  Accessors.push_back(accessor);

  switch (accessor->getAccessorKind()) {
#define ACCESSOR(ID)                      \
  case AccessorKind::ID:                  \
    if (ID) {                             \
      return ID;                          \
    } else {                              \
      ID = accessor;                      \
      return nullptr;                     \
    }
#include "swift/AST/AccessorKinds.def"
  }
  llvm_unreachable("bad accessor kind");
}

/// Record a bunch of parsed accessors into the given abstract storage decl.
void Parser::ParsedAccessors::record(Parser &P, AbstractStorageDecl *storage,
                                     bool invalid) {
  classify(P, storage, invalid);
  storage->setAccessors(LBLoc, Accessors, RBLoc);
}

static void diagnoseConflictingAccessors(Parser &P, AccessorDecl *first,
                                         AccessorDecl *&second) {
  if (!second) return;
  P.diagnose(second->getLoc(), diag::conflicting_accessor,
             isa<SubscriptDecl>(first->getStorage()),
             getAccessorNameForDiagnostic(second, /*article*/ true),
             getAccessorNameForDiagnostic(first, /*article*/ true));
  P.diagnose(first->getLoc(), diag::previous_accessor,
             getAccessorNameForDiagnostic(first, /*article*/ false),
             /*already*/ false);
  second->setInvalid();
}

template <class... DiagArgs>
static void diagnoseAndIgnoreObservers(Parser &P,
                                       Parser::ParsedAccessors &accessors,
                                       Diag<unsigned, DiagArgs...> diagnostic,
                        typename std::enable_if<true, DiagArgs>::type... args) {
  if (auto &accessor = accessors.WillSet) {
    P.diagnose(accessor->getLoc(), diagnostic, /*willSet*/ 0, args...);
    accessor->setInvalid();
  }
  if (auto &accessor = accessors.DidSet) {
    P.diagnose(accessor->getLoc(), diagnostic, /*didSet*/ 1, args...);
    accessor->setInvalid();
  }
}

void Parser::ParsedAccessors::classify(Parser &P, AbstractStorageDecl *storage,
                                       bool invalid) {
  // If there was a problem parsing accessors, mark all parsed accessors
  // as invalid to avoid tripping up later invariants.
  // We also want to avoid diagnose missing accessors if something
  // was invalid.
  if (invalid) {
    for (auto accessor : Accessors) {
      accessor->setInvalid();
    }
  }

  // The observing accessors have very specific restrictions.
  // Prefer to ignore them.
  if (WillSet || DidSet) {
    // For now, we don't support the observing accessors on subscripts.
    if (isa<SubscriptDecl>(storage)) {
      diagnoseAndIgnoreObservers(P, *this,
                                 diag::observing_accessor_in_subscript);

    // The observing accessors cannot be combined with other accessors.
    } else if (auto nonObserver = findFirstNonObserver()) {
      diagnoseAndIgnoreObservers(P, *this,
                   diag::observing_accessor_conflicts_with_accessor,
                   getAccessorNameForDiagnostic(nonObserver, /*article*/ true));
    }
  }

  // Okay, observers are out of the way.

  // 'get', 'read', and a non-mutable addressor are all exclusive.
  if (Get) {
    diagnoseConflictingAccessors(P, Get, Read);
    diagnoseConflictingAccessors(P, Get, Address);
  } else if (Read) {
    diagnoseConflictingAccessors(P, Read, Address);
  } else if (Address) {
    // Nothing can go wrong.

  // If there's a writing accessor of any sort, there must also be a
  // reading accessor.
  } else if (auto mutator = findFirstMutator()) {
    if (!invalid) {
      P.diagnose(mutator->getLoc(),
                 // Don't mention the more advanced accessors if the user
                 // only provided a setter without a getter.
                 (MutableAddress || Modify)
                   ? diag::missing_reading_accessor
                   : diag::missing_getter,
                 isa<SubscriptDecl>(storage),
                 getAccessorNameForDiagnostic(mutator, /*article*/ true));
    }

  // Subscripts always have to have some sort of accessor; they can't be
  // purely stored.
  } else if (isa<SubscriptDecl>(storage)) {
    if (!invalid) {
      P.diagnose(LBLoc, diag::subscript_without_get);
    }
  }

  // A mutable addressor is exclusive with 'set' and 'modify', but
  // 'set' and 'modify' can appear together.
  if (Set) {
    diagnoseConflictingAccessors(P, Set, MutableAddress);
  } else if (Modify) {
    diagnoseConflictingAccessors(P, Modify, MutableAddress);
  }
}


/// Parse a 'var' or 'let' declaration, doing no token skipping on error.
ParserResult<PatternBindingDecl>
Parser::parseDeclVar(ParseDeclOptions Flags,
                     DeclAttributes &Attributes,
                     SmallVectorImpl<Decl *> &Decls,
                     SourceLoc StaticLoc,
                     StaticSpellingKind StaticSpelling,
                     SourceLoc TryLoc,
                     bool HasLetOrVarKeyword) {
  assert(StaticLoc.isInvalid() || StaticSpelling != StaticSpellingKind::None);

  if (StaticLoc.isValid()) {
    if (!Flags.contains(PD_HasContainerType)) {
      diagnose(Tok, diag::static_var_decl_global_scope, StaticSpelling)
          .fixItRemove(StaticLoc);
      StaticLoc = SourceLoc();
      StaticSpelling = StaticSpellingKind::None;
    } else if (Flags.contains(PD_InStruct) || Flags.contains(PD_InEnum) ||
               Flags.contains(PD_InProtocol)) {
      if (StaticSpelling == StaticSpellingKind::KeywordClass)
        diagnose(Tok, diag::class_var_not_in_class, 
                 Flags.contains(PD_InProtocol))
            .fixItReplace(StaticLoc, "static");
    }
  }

  bool isLet = HasLetOrVarKeyword && Tok.is(tok::kw_let);
  assert(!HasLetOrVarKeyword || Tok.getKind() == tok::kw_let ||
         Tok.getKind() == tok::kw_var);

  SourceLoc VarLoc = HasLetOrVarKeyword ? consumeToken() : Tok.getLoc();

  // If this is a var in the top-level of script/repl source file, wrap the
  // PatternBindingDecl in a TopLevelCodeDecl, since it represents executable
  // code.  The VarDecl and any accessor decls (for computed properties) go in
  // CurDeclContext.
  //
  TopLevelCodeDecl *topLevelDecl = nullptr;
  if (allowTopLevelCode() && CurDeclContext->isModuleScopeContext()) {
    // The body of topLevelDecl will get set later.
    topLevelDecl = new (Context) TopLevelCodeDecl(CurDeclContext);
  }

  bool HasAccessors = false;  // Syntactically has accessor {}'s.
  ParserStatus Status;

  unsigned NumDeclsInResult = Decls.size();
  
  // In var/let decl with multiple patterns, accumulate them all in this list
  // so we can build our singular PatternBindingDecl at the end.
  SmallVector<PatternBindingEntry, 4> PBDEntries;
  auto BaseContext = CurDeclContext;

  // No matter what error path we take, make sure the
  // PatternBindingDecl/TopLevel code block are added.
  auto makeResult =
    [&](ParserStatus Status) -> ParserResult<PatternBindingDecl> {

    // If we didn't parse any patterns, don't create the pattern binding decl.
    if (PBDEntries.empty())
      return Status;
    
    // Now that we've parsed all of our patterns, initializers and accessors, we
    // can finally create our PatternBindingDecl to represent the
    // pattern/initializer pairs.
    auto *PBD = PatternBindingDecl::create(Context, StaticLoc, StaticSpelling,
                                           VarLoc, PBDEntries, BaseContext);

    // Wire up any initializer contexts we needed.
    for (unsigned i : indices(PBDEntries)) {
      if (auto initContext = PBD->getInitContext(i))
        cast<PatternBindingInitializer>(initContext)->setBinding(PBD, i);
    }

    // If we're setting up a TopLevelCodeDecl, configure it by setting up the
    // body that holds PBD and we're done.  The TopLevelCodeDecl is already set
    // up in Decls to be returned to caller.
    if (topLevelDecl) {
      PBD->setDeclContext(topLevelDecl);
      auto range = PBD->getSourceRangeIncludingAttrs();
      topLevelDecl->setBody(BraceStmt::create(Context, range.Start,
                                              ASTNode(PBD), range.End, true));
      Decls.insert(Decls.begin()+NumDeclsInResult, topLevelDecl);
      return makeParserResult(Status, PBD);
    }

    // Otherwise return the PBD in "Decls" to the caller.  We add it at a
    // specific spot to get it in before any accessors, which SILGen seems to
    // want.
    Decls.insert(Decls.begin()+NumDeclsInResult, PBD);

    // Always return the result for PBD.
    return makeParserResult(Status, PBD);
  };
  SyntaxParsingContext PBListCtx(SyntaxContext, SyntaxKind::PatternBindingList);
  bool HasNext;
  do {
    SyntaxParsingContext PatternBindingCtx(SyntaxContext,
                                           SyntaxKind::PatternBinding);
    Pattern *pattern;
    {
      // In our recursive parse, remember that we're in a var/let pattern.
      llvm::SaveAndRestore<decltype(InVarOrLetPattern)>
      T(InVarOrLetPattern, isLet ? IVOLP_InLet : IVOLP_InVar);

      auto patternRes = parseTypedPattern();
      if (patternRes.hasCodeCompletion())
        return makeResult(makeParserCodeCompletionStatus());
      if (patternRes.isNull())
        return makeResult(makeParserError());

      pattern = patternRes.get();
    }
    
    bool hasOpaqueReturnTy = false;
    if (auto typedPattern = dyn_cast<TypedPattern>(pattern)) {
      hasOpaqueReturnTy =
                        isa<OpaqueReturnTypeRepr>(typedPattern->getTypeRepr());
    }
    auto sf = CurDeclContext->getParentSourceFile();
    
    // Configure all vars with attributes, 'static' and parent pattern.
    pattern->forEachVariable([&](VarDecl *VD) {
      VD->setStatic(StaticLoc.isValid());
      VD->getAttrs() = Attributes;

      setLocalDiscriminator(VD);
      VD->setTopLevelGlobal(topLevelDecl);

      // Set original declaration in `@differentiable` attributes.
      setOriginalDeclarationForDifferentiableAttributes(Attributes, VD);

      Decls.push_back(VD);
      if (hasOpaqueReturnTy && sf && !InInactiveClauseEnvironment) {
        sf->addUnvalidatedDeclWithOpaqueResultType(VD);
      }
    });

    // Check whether we have already established an initializer context.
    PatternBindingInitializer *initContext =
      findAttributeInitContent(Attributes);

    // Remember this pattern/init pair for our ultimate PatternBindingDecl. The
    // Initializer will be added later when/if it is parsed.
    PBDEntries.push_back({pattern, /*EqualLoc*/ SourceLoc(), /*Init*/ nullptr,
                          initContext});

    Expr *PatternInit = nullptr;
    
    // Parse an initializer if present.
    if (Tok.is(tok::equal)) {
      SyntaxParsingContext InitCtx(SyntaxContext, SyntaxKind::InitializerClause);
      // If we're not in a local context, we'll need a context to parse initializers
      // into (should we have one).  This happens for properties and global
      // variables in libraries.

      // Record the variables that we're trying to initialize.  This allows us
      // to cleanly reject "var x = x" when "x" isn't bound to an enclosing
      // decl (even though names aren't injected into scope when the initializer
      // is parsed).
      SmallVector<VarDecl *, 4> Vars;
      Vars.append(DisabledVars.begin(), DisabledVars.end());
      pattern->collectVariables(Vars);
      
      llvm::SaveAndRestore<decltype(DisabledVars)>
      RestoreCurVars(DisabledVars, Vars);

      llvm::SaveAndRestore<decltype(DisabledVarReason)>
      RestoreReason(DisabledVarReason, diag::var_init_self_referential);
      
      // If we have no local context to parse the initial value into, create one
      // for the PBD we'll eventually create.  This allows us to have reasonable
      // DeclContexts for any closures that may live inside of initializers.
      if (!CurDeclContext->isLocalContext() && !topLevelDecl && !initContext)
        initContext = new (Context) PatternBindingInitializer(CurDeclContext);

      // If we're using a local context (either a TopLevelCodeDecl or a
      // PatternBindingContext) install it now so that CurDeclContext is set
      // right when parsing the initializer.
      Optional<ParseFunctionBody> initParser;
      Optional<ContextChange> topLevelParser;
      if (topLevelDecl)
        topLevelParser.emplace(*this, topLevelDecl,
                               &State->getTopLevelContext());
      if (initContext)
        initParser.emplace(*this, initContext);

      
      SourceLoc EqualLoc = consumeToken(tok::equal);
      PBDEntries.back().setEqualLoc(EqualLoc);

      ParserResult<Expr> init = parseExpr(diag::expected_init_value);
      PBDEntries.back().setOriginalInit(init.getPtrOrNull());

      // If this Pattern binding was not supposed to have an initializer, but it
      // did, diagnose this and remove it.
      if (Flags & PD_DisallowInit && init.isNonNull()) {
        diagnose(EqualLoc, diag::disallowed_init);
        init = nullptr;
      }
      
      // Otherwise, if this pattern binding *was* supposed (or allowed) to have
      // an initializer, but it was a parse error, replace it with ErrorExpr so
      // that downstream clients know that it was present (well, at least the =
      // was present).  This silences downstream diagnostics checking to make
      // sure that some PBD's that require initializers actually had them.
      if (!(Flags & PD_DisallowInit) && init.isNull())
        init = makeParserResult(init, new (Context) ErrorExpr(EqualLoc));
      
      
      // Remember this init for the PatternBindingDecl.
      PatternInit = init.getPtrOrNull();
      PBDEntries.back().setInit(PatternInit);

      // If we set up an initialization context for a property or module-level
      // global, record it.
      PBDEntries.back().setInitContext(initContext);

      if (init.hasCodeCompletion()) {
        Status |= init;
        // If we are doing second pass of code completion, we don't want to
        // suddenly cut off parsing and throw away the declaration.
        if (isCodeCompletionFirstPass())
          return makeResult(makeParserCodeCompletionStatus());
      }

      if (init.isNull())
        return makeResult(makeParserError());
    }
    
    // If we syntactically match the second decl-var production, with a
    // var-get-set clause, parse the var-get-set clause.
    if (Tok.is(tok::l_brace)) {
      HasAccessors = true;
      auto boundVar =
          parseDeclVarGetSet(PBDEntries.back(),
                             Flags, StaticLoc, StaticSpelling, VarLoc,
                             PatternInit != nullptr, Attributes, Decls);
      if (boundVar.hasCodeCompletion())
        return makeResult(makeParserCodeCompletionStatus());
    }
    
    // Add all parsed vardecls to this scope.
    addPatternVariablesToScope(pattern);
    
    // Propagate back types for simple patterns, like "var A, B : T".
    if (auto *TP = dyn_cast<TypedPattern>(pattern)) {
      if (isa<NamedPattern>(TP->getSubPattern()) && PatternInit == nullptr) {
        for (unsigned i = PBDEntries.size() - 1; i != 0; --i) {
          Pattern *PrevPat = PBDEntries[i-1].getPattern();
          if (!isa<NamedPattern>(PrevPat) || PBDEntries[i-1].getInit())
            break;
          if (HasAccessors) {
            // FIXME -- offer a fixit to explicitly specify the type
            diagnose(PrevPat->getLoc(), diag::getset_cannot_be_implied);
            Status.setIsParseError();
          }

          TypedPattern *NewTP = new (Context) TypedPattern(PrevPat,
                                                           TP->getTypeRepr());
          NewTP->setPropagatedType();
          PBDEntries[i-1].setPattern(NewTP);
        }
      }
    }
     HasNext = consumeIf(tok::comma);
  } while (HasNext);

  if (HasAccessors && PBDEntries.size() > 1) {
    diagnose(VarLoc, diag::disallowed_var_multiple_getset);
    Status.setIsParseError();
  }

  if (TryLoc.isValid()) {
    auto inFlightDiag = diagnose(TryLoc, diag::try_on_var_let);

    if (PBDEntries.size() == 1 && PBDEntries.front().getInit() &&
        !isa<ErrorExpr>(PBDEntries.front().getInit())) {
      auto *init = PBDEntries.front().getInit();
      inFlightDiag.fixItRemoveChars(TryLoc, VarLoc);
      inFlightDiag.fixItInsert(init->getStartLoc(), "try ");

      // Note: We can't use TryLoc here because it's outside the PBD source
      // range.
      PBDEntries.front().setInit(new (Context) TryExpr(init->getStartLoc(),
                                                       init));
    }
  }

  return makeResult(Status);
}

void Parser::consumeAbstractFunctionBody(AbstractFunctionDecl *AFD,
                                         const DeclAttributes &Attrs) {
  auto BeginParserPosition = getParserPosition();
  SourceRange BodyRange;
  BodyRange.Start = Tok.getLoc();

  // Advance the parser to the end of the block; '{' ... '}'.
  skipBracedBlock();

  BodyRange.End = PreviousLoc;

  AFD->setBodyDelayed(BodyRange);

  if (isCodeCompletionFirstPass() &&
      SourceMgr.rangeContainsCodeCompletionLoc(BodyRange)) {
    State->setCodeCompletionDelayedDeclState(
        SourceMgr, L->getBufferID(),
        CodeCompletionDelayedDeclKind::FunctionBody,
        PD_Default, AFD, BodyRange, BeginParserPosition.PreviousLoc);
  }
}

/// Parse a 'func' declaration, returning null on error.  The caller
/// handles this case and does recovery as appropriate.
///
/// \verbatim
///   decl-func:
///     attribute-list? ('static' | 'class')? 'mutating'? 'func' 
///               any-identifier generic-params? func-signature where-clause?
///               stmt-brace?
/// \endverbatim
///
/// \note The caller of this method must ensure that the next token is 'func'.
ParserResult<FuncDecl> Parser::parseDeclFunc(SourceLoc StaticLoc,
                                             StaticSpellingKind StaticSpelling,
                                             ParseDeclOptions Flags,
                                             DeclAttributes &Attributes,
                                             bool HasFuncKeyword) {
  assert(StaticLoc.isInvalid() || StaticSpelling != StaticSpellingKind::None);

  if (StaticLoc.isValid()) {
    if (!Flags.contains(PD_HasContainerType)) {
      // Reject static functions at global scope.
      diagnose(Tok, diag::static_func_decl_global_scope, StaticSpelling)
          .fixItRemove(StaticLoc);
      StaticLoc = SourceLoc();
      StaticSpelling = StaticSpellingKind::None;
    } else if (Flags.contains(PD_InStruct) || Flags.contains(PD_InEnum) ||
               Flags.contains(PD_InProtocol)) {
      if (StaticSpelling == StaticSpellingKind::KeywordClass) {
        diagnose(Tok, diag::class_func_not_in_class,
                 Flags.contains(PD_InProtocol))
            .fixItReplace(StaticLoc, "static");

        StaticSpelling = StaticSpellingKind::KeywordStatic;
      }
    }
  }

  ParserStatus Status;
  SourceLoc FuncLoc =
      HasFuncKeyword ? consumeToken(tok::kw_func) : Tok.getLoc();

  // Parse function name.
  Identifier SimpleName;
  SourceLoc NameLoc;
  if (Tok.isAnyOperator() || Tok.isAny(tok::exclaim_postfix, tok::amp_prefix)) {
    // If the name is an operator token that ends in '<' and the following token
    // is an identifier, split the '<' off as a separate token. This allows
    // things like 'func ==<T>(x:T, y:T) {}' to parse as '==' with generic type
    // variable '<T>' as expected.
    auto NameStr = Tok.getText();
    if (NameStr.size() > 1 && NameStr.back() == '<' &&
        peekToken().is(tok::identifier)) {
      NameStr = NameStr.slice(0, NameStr.size() - 1);
    }
    SimpleName = Context.getIdentifier(NameStr);
    NameLoc = consumeStartingCharacterOfCurrentToken(tok::oper_binary_spaced,
                                                     NameStr.size());
    // Within a protocol, recover from a missing 'static'.
    if (Flags & PD_InProtocol) {
      switch (StaticSpelling) {
      case StaticSpellingKind::None: {
        diagnose(NameLoc, diag::operator_static_in_protocol, SimpleName.str())
            .fixItInsert(FuncLoc, "static ");
        StaticSpelling = StaticSpellingKind::KeywordStatic;
        break;
      }

      case StaticSpellingKind::KeywordStatic:
        // Okay, this is correct.
        break;

      case StaticSpellingKind::KeywordClass:
        llvm_unreachable("should have been fixed above");
      }
    }
  } else {
    // This non-operator path is quite accepting of what tokens might be a name,
    // because we're aggressive about recovering/providing good diagnostics for
    // beginners.
    auto NameStatus = parseIdentifierDeclName(
        *this, SimpleName, NameLoc, "function", [&](const Token &next) {
          return next.isAny(tok::l_paren, tok::arrow, tok::l_brace) ||
                 startsWithLess(next);
        });
    if (NameStatus.isErrorOrHasCompletion())
      return NameStatus;
  }

  DebuggerContextChange DCC(*this, SimpleName, DeclKind::Func);
  
  // Parse the generic-params, if present.
  Optional<Scope> GenericsScope;
  GenericsScope.emplace(this, ScopeKind::Generics);
  GenericParamList *GenericParams;
  auto GenericParamResult = maybeParseGenericParams();
  GenericParams = GenericParamResult.getPtrOrNull();
  if (GenericParamResult.hasCodeCompletion()) {
    Status.setHasCodeCompletionAndIsError();
    if (!CodeCompletion)
      return Status;
  }

  DefaultArgumentInfo DefaultArgs;
  TypeRepr *FuncRetTy = nullptr;
  DeclName FullName;
  ParameterList *BodyParams;
  SourceLoc asyncLoc;
  SourceLoc throwsLoc;
  bool rethrows;
  Status |= parseFunctionSignature(SimpleName, FullName, BodyParams,
                                   DefaultArgs, asyncLoc, throwsLoc, rethrows,
                                   FuncRetTy);
  if (Status.hasCodeCompletion() && !CodeCompletion) {
    // Trigger delayed parsing, no need to continue.
    return Status;
  }

  diagnoseWhereClauseInGenericParamList(GenericParams);

  // Create the decl for the func and add it to the parent scope.
  auto *FD = FuncDecl::create(Context, StaticLoc, StaticSpelling,
                              FuncLoc, FullName, NameLoc,
                              /*Async=*/asyncLoc.isValid(), asyncLoc,
                              /*Throws=*/throwsLoc.isValid(), throwsLoc,
                              GenericParams,
                              BodyParams, FuncRetTy,
                              CurDeclContext);

  // Let the source file track the opaque return type mapping, if any.
  if (FuncRetTy && isa<OpaqueReturnTypeRepr>(FuncRetTy) &&
      !InInactiveClauseEnvironment) {
    if (auto sf = CurDeclContext->getParentSourceFile()) {
      sf->addUnvalidatedDeclWithOpaqueResultType(FD);
    }
  }
  
  // Parse a 'where' clause if present.
  if (Tok.is(tok::kw_where)) {
    ContextChange CC(*this, FD);

    Status |= parseFreestandingGenericWhereClause(FD);
    if (Status.hasCodeCompletion() && !CodeCompletion) {
      // Trigger delayed parsing, no need to continue.
      return Status;
    }
  }
  
  // Protocol method arguments may not have default values.
  if (Flags.contains(PD_InProtocol) && DefaultArgs.HasDefaultArgument) {
    diagnose(FuncLoc, diag::protocol_method_argument_init);
    return nullptr;
  }

  // Add the 'rethrows' attribute.
  if (rethrows) {
    Attributes.add(new (Context) RethrowsAttr(throwsLoc));
  }

  diagnoseOperatorFixityAttributes(*this, Attributes, FD);
  // Add the attributes here so if we need them while parsing the body
  // they are available.
  FD->getAttrs() = Attributes;

  // Pass the function signature to code completion.
  if (Status.hasCodeCompletion()) {
    assert(CodeCompletion && "must be code completion second pass");
    CodeCompletion->setParsedDecl(FD);
  }

  DefaultArgs.setFunctionContext(FD, FD->getParameters());
  setLocalDiscriminator(FD);

  if (Flags.contains(PD_InProtocol)) {
    if (Tok.is(tok::l_brace)) {
      diagnose(Tok, diag::protocol_method_with_body);
      skipSingle();
    }
  } else if (!Status.hasCodeCompletion()) {
    parseAbstractFunctionBody(FD);
  }

  // Exit the scope introduced for the generic parameters.
  GenericsScope.reset();

  addToScope(FD);
  return DCC.fixupParserResult(FD);
}

/// Parse a function body for \p AFD, setting the body to \p AFD before
/// returning it.
BraceStmt *Parser::parseAbstractFunctionBodyImpl(AbstractFunctionDecl *AFD) {
  assert(Tok.is(tok::l_brace));

  // Enter the arguments for the function into a new function-body scope.  We
  // need this even if there is no function body to detect argument name
  // duplication.
  if (auto *P = AFD->getImplicitSelfDecl())
    addToScope(P);
  addParametersToScope(AFD->getParameters());

   // Establish the new context.
  ParseFunctionBody CC(*this, AFD);
  setLocalDiscriminatorToParamList(AFD->getParameters());

  if (auto *Stats = Context.Stats)
    ++Stats->getFrontendCounters().NumFunctionsParsed;

  // In implicit getter, if a CC token is the first token after '{', it might
  // be a start of an accessor block. Perform special completion for that.
  if (auto accessor = dyn_cast<AccessorDecl>(AFD)) {
    if (peekToken().is(tok::code_complete) && accessor->isImplicitGetter()) {
      SourceLoc LBraceLoc, RBraceLoc;
      LBraceLoc = consumeToken(tok::l_brace);
      auto *CCE = new (Context) CodeCompletionExpr(Tok.getLoc());
      CodeCompletion->setParsedDecl(accessor);
      CodeCompletion->completeAccessorBeginning(CCE);
      RBraceLoc = Tok.getLoc();
      consumeToken(tok::code_complete);
      auto *BS = BraceStmt::create(Context, LBraceLoc, ASTNode(CCE), RBraceLoc,
                                   /*implicit*/ true);
      AFD->setBodyParsed(BS);
      return BS;
    }
  }

  ParserResult<BraceStmt> Body = parseBraceItemList(diag::invalid_diagnostic);
  if (Body.isNull())
    return nullptr;

  BraceStmt *BS = Body.get();
  AFD->setBodyParsed(BS);

  // If the body consists of a single expression, turn it into a return
  // statement.
  if (BS->getNumElements() != 1)
    return BS;

  auto Element = BS->getFirstElement();
  if (auto *stmt = Element.dyn_cast<Stmt *>()) {
    if (isa<FuncDecl>(AFD)) {
      if (auto *returnStmt = dyn_cast<ReturnStmt>(stmt)) {
        if (!returnStmt->hasResult()) {
          auto returnExpr = TupleExpr::createEmpty(Context,
                                                   SourceLoc(),
                                                   SourceLoc(),
                                                   /*implicit*/true);
          returnStmt->setResult(returnExpr);
          AFD->setHasSingleExpressionBody();
          AFD->setSingleExpressionBody(returnExpr);
        }
      }
    }
  } else if (auto *E = Element.dyn_cast<Expr *>()) {
    if (auto SE = dyn_cast<SequenceExpr>(E->getSemanticsProvidingExpr())) {
      if (SE->getNumElements() > 1 && isa<AssignExpr>(SE->getElement(1))) {
        // This is an assignment.  We don't want to implicitly return
        // it.
        return BS;
      }
    }
    if (isa<FuncDecl>(AFD)) {
      auto RS = new (Context) ReturnStmt(SourceLoc(), E);
      BS->setFirstElement(RS);
      AFD->setHasSingleExpressionBody();
      AFD->setSingleExpressionBody(E);
    } else if (auto *F = dyn_cast<ConstructorDecl>(AFD)) {
      if (F->isFailable() && isa<NilLiteralExpr>(E)) {
        // If it's a nil literal, just insert return.  This is the only
        // legal thing to return.
        auto RS = new (Context) ReturnStmt(E->getStartLoc(), E);
        BS->setFirstElement(RS);
        AFD->setHasSingleExpressionBody();
        AFD->setSingleExpressionBody(E);
      }
    }
  }

  return BS;
}

/// Parse function body into \p AFD or skip it for delayed parsing.
void Parser::parseAbstractFunctionBody(AbstractFunctionDecl *AFD) {
  if (!Tok.is(tok::l_brace)) {
    checkForInputIncomplete();
    return;
  }

  // Record the curly braces but nothing inside.
  recordTokenHash("{");
  recordTokenHash("}");

  llvm::SaveAndRestore<Optional<llvm::MD5>> T(CurrentTokenHash, None);

  // If we can delay parsing this body, or this is the first pass of code
  // completion, skip until the end. If we encounter a code completion token
  // while skipping, we'll make a note of it.
  if (isDelayedParsingEnabled() || isCodeCompletionFirstPass()) {
    consumeAbstractFunctionBody(AFD, AFD->getAttrs());
    return;
  }

  Scope S(this, ScopeKind::FunctionBody);
  (void)parseAbstractFunctionBodyImpl(AFD);
}

BraceStmt *Parser::parseAbstractFunctionBodyDelayed(AbstractFunctionDecl *AFD) {
  assert(AFD->getBodyKind() == AbstractFunctionDecl::BodyKind::Unparsed &&
         "function body should be delayed");

  auto bodyRange = AFD->getBodySourceRange();
  auto BeginParserPosition = getParserPosition(bodyRange.Start,
                                               /*previousLoc*/ SourceLoc());
  auto EndLexerState = L->getStateForEndOfTokenLoc(AFD->getEndLoc());

  // ParserPositionRAII needs a primed parser to restore to.
  if (Tok.is(tok::NUM_TOKENS))
    consumeTokenWithoutFeedingReceiver();

  // Ensure that we restore the parser state at exit.
  ParserPositionRAII PPR(*this);

  // Create a lexer that cannot go past the end state.
  Lexer LocalLex(*L, BeginParserPosition.LS, EndLexerState);

  // Temporarily swap out the parser's current lexer with our new one.
  llvm::SaveAndRestore<Lexer *> T(L, &LocalLex);

  // Rewind to '{' of the function body.
  restoreParserPosition(BeginParserPosition);

  // Re-enter the lexical scope.
  Scope TopLevelScope(this, ScopeKind::TopLevel);
  Scope S(this, ScopeKind::FunctionBody);

  return parseAbstractFunctionBodyImpl(AFD);
}

/// Parse a 'enum' declaration, returning true (and doing no token
/// skipping) on error.
///
/// \verbatim
///   decl-enum:
///      'enum' attribute-list identifier generic-params? inheritance?
///          where-clause? '{' decl-enum-body '}'
///   decl-enum-body:
///      decl*
/// \endverbatim
ParserResult<EnumDecl> Parser::parseDeclEnum(ParseDeclOptions Flags,
                                             DeclAttributes &Attributes) {
  SourceLoc EnumLoc = consumeToken(tok::kw_enum);

  Identifier EnumName;
  SourceLoc EnumNameLoc;
  ParserStatus Status;

  Status |= parseIdentifierDeclName(
      *this, EnumName, EnumNameLoc, "enum", [&](const Token &next) {
        return next.isAny(tok::colon, tok::l_brace) || startsWithLess(next);
      });
  if (Status.isErrorOrHasCompletion())
    return Status;

  DebuggerContextChange DCC(*this, EnumName, DeclKind::Enum);
  
  // Parse the generic-params, if present.
  GenericParamList *GenericParams = nullptr;
  {
    Scope S(this, ScopeKind::Generics);
    auto Result = maybeParseGenericParams();
    GenericParams = Result.getPtrOrNull();
    if (Result.hasCodeCompletion())
      return makeParserCodeCompletionStatus();
  }

  EnumDecl *ED = new (Context) EnumDecl(EnumLoc, EnumName, EnumNameLoc,
                                        { }, GenericParams, CurDeclContext);
  setLocalDiscriminator(ED);
  ED->getAttrs() = Attributes;

  ContextChange CC(*this, ED);

  // Parse optional inheritance clause within the context of the enum.
  if (Tok.is(tok::colon)) {
    SmallVector<TypeLoc, 2> Inherited;
    Status |= parseInheritance(Inherited,
                               /*allowClassRequirement=*/false,
                               /*allowAnyObject=*/false);
    ED->setInherited(Context.AllocateCopy(Inherited));
  }

  diagnoseWhereClauseInGenericParamList(GenericParams);
  
  // Parse a 'where' clause if present.
  if (Tok.is(tok::kw_where)) {
    auto whereStatus = parseFreestandingGenericWhereClause(ED);
    if (whereStatus.hasCodeCompletion() && !CodeCompletion) {
      // Trigger delayed parsing, no need to continue.
      return whereStatus;
    }
    Status |= whereStatus;
  }

  SyntaxParsingContext BlockContext(SyntaxContext, SyntaxKind::MemberDeclBlock);
  SourceLoc LBLoc, RBLoc;
  {
    Scope S(this, ScopeKind::EnumBody);

    if (parseMemberDeclList(LBLoc, RBLoc,
                            diag::expected_lbrace_enum,
                            diag::expected_rbrace_enum,
                            ED))
      Status.setIsParseError();
  }

  ED->setBraces({LBLoc, RBLoc});

  addToScope(ED);

  return DCC.fixupParserResult(Status, ED);
}

/// Parse a 'case' of an enum.
///
/// \verbatim
///   enum-case:
///      identifier type-tuple?
///   decl-enum-element:
///      'case' attribute-list enum-case (',' enum-case)*
/// \endverbatim
ParserResult<EnumCaseDecl>
Parser::parseDeclEnumCase(ParseDeclOptions Flags,
                          DeclAttributes &Attributes,
                          llvm::SmallVectorImpl<Decl *> &Decls) {
  ParserStatus Status;
  SourceLoc CaseLoc = consumeToken(tok::kw_case);

  // Parse comma-separated enum elements.
  SmallVector<EnumElementDecl*, 4> Elements;
  
  SourceLoc CommaLoc;
  for (;;) {
    SyntaxParsingContext ElementContext(SyntaxContext,
                                        SyntaxKind::EnumCaseElement);
    Identifier Name;
    SourceLoc NameLoc;

    // Consume an extraneous '.' so we can recover the case name.
    SourceLoc DotLoc;
    consumeIf(tok::period_prefix, DotLoc);

    // Handle the likely case someone typed 'case X, case Y'.
    if (Tok.is(tok::kw_case) && CommaLoc.isValid()) {
      diagnose(Tok, diag::expected_identifier_after_case_comma);
      break;
    }

    if (Tok.is(tok::identifier)) {
      Status |= parseIdentifierDeclName(
          *this, Name, NameLoc, "enum 'case'", [](const Token &next) {
            return next.isAny(tok::l_paren, tok::kw_case, tok::colon,
                              tok::r_brace);
          });
      assert(Status.isSuccess() && !Status.hasCodeCompletion());
      if (DotLoc.isValid())
        diagnose(DotLoc, diag::enum_case_dot_prefix)
          .fixItRemove(DotLoc);
    } else {
      NameLoc = CaseLoc;
      bool NameIsKeyword = Tok.isKeyword();
      SourceLoc TokLoc = Tok.getLoc();
      StringRef TokText = Tok.getText();

      // For recovery, see if the user typed something resembling a switch
      // "case" label.
      {
        BacktrackingScope backtrack(*this);
        llvm::SaveAndRestore<decltype(InVarOrLetPattern)>
        T(InVarOrLetPattern, Parser::IVOLP_InMatchingPattern);
        parseMatchingPattern(/*isExprBasic*/false);
        
        if (consumeIf(tok::colon)) {
          backtrack.cancelBacktrack();
          diagnose(CaseLoc, diag::case_outside_of_switch, "case");
          Status.setIsParseError();
          return Status;
        }
      }
      
      if (NameIsKeyword) {
        diagnose(TokLoc, diag::keyword_cant_be_identifier, TokText);
        diagnose(TokLoc, diag::backticks_to_escape)
          .fixItReplace(TokLoc, "`" + TokText.str() + "`");
        if (!Tok.isAtStartOfLine()) {
          Name = Context.getIdentifier(Tok.getText());
          NameLoc = consumeToken();
        }
      } else if (CommaLoc.isValid()) {
        diagnose(Tok, diag::expected_identifier_after_case_comma);
        break;
      } else {
        diagnose(CaseLoc, diag::expected_identifier_in_decl, "enum 'case'");
      }
    }

    // See if there's a following argument type.
    ParserResult<ParameterList> ArgParams;
    SmallVector<Identifier, 4> argumentNames;
    DefaultArgumentInfo DefaultArgs;
    if (Tok.isFollowingLParen()) {
      ArgParams = parseSingleParameterClause(ParameterContextKind::EnumElement,
                                             &argumentNames, &DefaultArgs);
      if (ArgParams.isNull() || ArgParams.hasCodeCompletion())
        return ParserStatus(ArgParams);
    }

    // See if there's a raw value expression.
    SourceLoc EqualsLoc;
    ParserResult<Expr> RawValueExpr;
    LiteralExpr *LiteralRawValueExpr = nullptr;
    if (Tok.is(tok::equal)) {
      SyntaxParsingContext InitContext(SyntaxContext,
                                       SyntaxKind::InitializerClause);

      EqualsLoc = consumeToken();
      {
        CodeCompletionCallbacks::InEnumElementRawValueRAII
            InEnumElementRawValue(CodeCompletion);
        if (!CurLocalContext) {
          // A local context is needed for parsing closures. We want to parse
          // them anyways for proper diagnosis.
          LocalContext tempContext{};
          CurLocalContext = &tempContext;
          RawValueExpr = parseExpr(diag::expected_expr_enum_case_raw_value);
          CurLocalContext = nullptr;
        } else {
          RawValueExpr = parseExpr(diag::expected_expr_enum_case_raw_value);
        }
      }
      if (RawValueExpr.hasCodeCompletion()) {
        Status.setHasCodeCompletionAndIsError();
        return Status;
      }
      if (RawValueExpr.isNull()) {
        Status.setIsParseError();
        return Status;
      }
      // The raw value must be syntactically a simple literal.
      LiteralRawValueExpr = dyn_cast<LiteralExpr>(RawValueExpr.getPtrOrNull());
      if (!LiteralRawValueExpr
          || isa<InterpolatedStringLiteralExpr>(LiteralRawValueExpr)) {
        diagnose(RawValueExpr.getPtrOrNull()->getLoc(),
                 diag::nonliteral_enum_case_raw_value);
        LiteralRawValueExpr = nullptr;
      }
    }
    
    // For recovery, again make sure the user didn't try to spell a switch
    // case label:
    // 'case Identifier:' or
    // 'case Identifier where ...:'
    if (Tok.is(tok::colon) || Tok.is(tok::kw_where)) {
      diagnose(CaseLoc, diag::case_outside_of_switch, "case");
      skipUntilDeclRBrace();
      Status.setIsParseError();
      return Status;
    }
    
    
    // Create the element.
    DeclName FullName;
    if (ArgParams.isNull()) {
      FullName = Name;
    } else {
      FullName = DeclName(Context, Name, argumentNames);
    }
    auto *result = new (Context) EnumElementDecl(NameLoc, FullName,
                                                 ArgParams.getPtrOrNull(),
                                                 EqualsLoc,
                                                 LiteralRawValueExpr,
                                                 CurDeclContext);

    DefaultArgs.setFunctionContext(result, result->getParameterList());

    if (NameLoc == CaseLoc) {
      result->setImplicit(); // Parse error
    }

    result->getAttrs() = Attributes;
    Elements.push_back(result);
    
    // Continue through the comma-separated list.
    if (!Tok.is(tok::comma))
      break;
    CommaLoc = consumeToken(tok::comma);
  }
  SyntaxContext->collectNodesInPlace(SyntaxKind::EnumCaseElementList);
  
  if (!(Flags & PD_AllowEnumElement)) {
    diagnose(CaseLoc, diag::disallowed_enum_element);
    // Don't add the EnumElementDecls unless the current context
    // is allowed to have EnumElementDecls.
    Status.setIsParseError();
    return Status;
  }

  // Create and insert the EnumCaseDecl containing all the elements.
  auto TheCase = EnumCaseDecl::create(CaseLoc, Elements, CurDeclContext);
  Decls.push_back(TheCase);
  
  // Insert the element decls.
  std::copy(Elements.begin(), Elements.end(), std::back_inserter(Decls));
  return makeParserResult(Status, TheCase);
}

/// Parse a 'struct' declaration, returning true (and doing no token
/// skipping) on error.
///
/// \verbatim
///   decl-struct:
///      'struct' attribute-list identifier generic-params? inheritance?
///          where-clause? '{' decl-struct-body '}
///   decl-struct-body:
///      decl*
/// \endverbatim
ParserResult<StructDecl> Parser::parseDeclStruct(ParseDeclOptions Flags,
                                                 DeclAttributes &Attributes) {
  SourceLoc StructLoc = consumeToken(tok::kw_struct);
  
  Identifier StructName;
  SourceLoc StructNameLoc;
  ParserStatus Status;

  Status |= parseIdentifierDeclName(
      *this, StructName, StructNameLoc, "struct", [&](const Token &next) {
        return next.isAny(tok::colon, tok::l_brace) || startsWithLess(next);
      });
  if (Status.isErrorOrHasCompletion())
    return Status;

  DebuggerContextChange DCC (*this, StructName, DeclKind::Struct);
  
  // Parse the generic-params, if present.
  GenericParamList *GenericParams = nullptr;
  {
    Scope S(this, ScopeKind::Generics);
    auto Result = maybeParseGenericParams();
    GenericParams = Result.getPtrOrNull();
    if (Result.hasCodeCompletion())
      return makeParserCodeCompletionStatus();
  }

  StructDecl *SD = new (Context) StructDecl(StructLoc, StructName,
                                            StructNameLoc,
                                            { },
                                            GenericParams,
                                            CurDeclContext);
  setLocalDiscriminator(SD);
  SD->getAttrs() = Attributes;

  ContextChange CC(*this, SD);

  // Parse optional inheritance clause within the context of the struct.
  if (Tok.is(tok::colon)) {
    SmallVector<TypeLoc, 2> Inherited;
    Status |= parseInheritance(Inherited,
                               /*allowClassRequirement=*/false,
                               /*allowAnyObject=*/false);
    SD->setInherited(Context.AllocateCopy(Inherited));
  }

  diagnoseWhereClauseInGenericParamList(GenericParams);

  // Parse a 'where' clause if present.
  if (Tok.is(tok::kw_where)) {
    auto whereStatus = parseFreestandingGenericWhereClause(SD);
    if (whereStatus.hasCodeCompletion() && !CodeCompletion) {
      // Trigger delayed parsing, no need to continue.
      return whereStatus;
    }
    Status |= whereStatus;
  }

  // Make the entities of the struct as a code block.
  SyntaxParsingContext BlockContext(SyntaxContext, SyntaxKind::MemberDeclBlock);
  SourceLoc LBLoc, RBLoc;
  {
    // Parse the body.
    Scope S(this, ScopeKind::StructBody);

    if (parseMemberDeclList(LBLoc, RBLoc,
                            diag::expected_lbrace_struct,
                            diag::expected_rbrace_struct,
                            SD))
      Status.setIsParseError();
  }

  SD->setBraces({LBLoc, RBLoc});

  addToScope(SD);

  return DCC.fixupParserResult(Status, SD);
}

/// Parse a 'class' declaration, doing no token skipping on error.
///
/// \verbatim
///   decl-class:
///      'class' attribute-list identifier generic-params? inheritance?
///          where-clause? '{' decl-class-body '}
///   decl-class-body:
///      decl*
/// \endverbatim
ParserResult<ClassDecl> Parser::parseDeclClass(ParseDeclOptions Flags,
                                               DeclAttributes &Attributes) {
  SourceLoc ClassLoc = consumeToken(tok::kw_class);

  Identifier ClassName;
  SourceLoc ClassNameLoc;
  ParserStatus Status;

  Status |= parseIdentifierDeclName(
      *this, ClassName, ClassNameLoc, "class", [&](const Token &next) {
        return next.isAny(tok::colon, tok::l_brace) || startsWithLess(next);
      });
  if (Status.isErrorOrHasCompletion())
    return Status;

  DebuggerContextChange DCC (*this, ClassName, DeclKind::Class);
  
  // Parse the generic-params, if present.
  GenericParamList *GenericParams = nullptr;
  {
    Scope S(this, ScopeKind::Generics);
    auto Result = maybeParseGenericParams();
    GenericParams = Result.getPtrOrNull();
    if (Result.hasCodeCompletion())
      return makeParserCodeCompletionStatus();
  }

  // Create the class.
  ClassDecl *CD = new (Context) ClassDecl(ClassLoc, ClassName, ClassNameLoc,
                                          { }, GenericParams, CurDeclContext);
  setLocalDiscriminator(CD);
  CD->getAttrs() = Attributes;

  // Parsed classes never have missing vtable entries.
  CD->setHasMissingVTableEntries(false);

  ContextChange CC(*this, CD);

  // Parse optional inheritance clause within the context of the class.
  if (Tok.is(tok::colon)) {
    SmallVector<TypeLoc, 2> Inherited;
    Status |= parseInheritance(Inherited,
                               /*allowClassRequirement=*/false,
                               /*allowAnyObject=*/false);
    CD->setInherited(Context.AllocateCopy(Inherited));
  
  // Parse python style inheritance clause and replace parentheses with a colon
  } else if (Tok.is(tok::l_paren)) {
    bool isParenStyleInheritance = false;
    {
      BacktrackingScope backtrack(*this);
      consumeToken(tok::l_paren);
      isParenStyleInheritance = canParseType() &&
        Tok.isAny(tok::r_paren, tok::kw_where, tok::l_brace, tok::eof);
    }
    if(isParenStyleInheritance) {
      SourceLoc LParenLoc = consumeToken(tok::l_paren);
      auto TypeResult = parseType();
      if (TypeResult.isNull()) {
        Status.setIsParseError();
        return Status;
      }
      SourceLoc RParenLoc;
      consumeIf(tok::r_paren, RParenLoc);
      diagnose(LParenLoc, diag::expected_colon_class)
        .fixItReplace(LParenLoc, ": ")
        .fixItRemove(RParenLoc);
    }
  } 

  diagnoseWhereClauseInGenericParamList(GenericParams);

  // Parse a 'where' clause if present.
  if (Tok.is(tok::kw_where)) {
    auto whereStatus = parseFreestandingGenericWhereClause(CD);
    if (whereStatus.hasCodeCompletion() && !CodeCompletion) {
      // Trigger delayed parsing, no need to continue.
      return whereStatus;
    }
    Status |= whereStatus;
  }

  SyntaxParsingContext BlockContext(SyntaxContext, SyntaxKind::MemberDeclBlock);
  SourceLoc LBLoc, RBLoc;
  {
    // Parse the body.
    Scope S(this, ScopeKind::ClassBody);

    if (parseMemberDeclList(LBLoc, RBLoc,
                            diag::expected_lbrace_class,
                            diag::expected_rbrace_class,
                            CD))
      Status.setIsParseError();
  }

  CD->setBraces({LBLoc, RBLoc});

  addToScope(CD);

  return DCC.fixupParserResult(Status, CD);
}

/// Parse a 'protocol' declaration, doing no token skipping on error.
///
/// \verbatim
///   decl-protocol:
///      protocol-head '{' protocol-member* '}'
///
///   protocol-head:
///     'protocol' attribute-list identifier inheritance? 
///
///   protocol-member:
///      decl-func
///      decl-var-simple
///      decl-typealias
/// \endverbatim
ParserResult<ProtocolDecl> Parser::
parseDeclProtocol(ParseDeclOptions Flags, DeclAttributes &Attributes) {
  SourceLoc ProtocolLoc = consumeToken(tok::kw_protocol);
  
  SourceLoc NameLoc;
  Identifier ProtocolName;
  ParserStatus Status;

  Status |= parseIdentifierDeclName(
      *this, ProtocolName, NameLoc, "protocol",
      [&](const Token &next) { return next.isAny(tok::colon, tok::l_brace); });
  if (Status.isErrorOrHasCompletion())
    return Status;

  // Protocols don't support generic parameters, but people often want them and
  // we want to have good error recovery if they try them out.  Parse them and
  // produce a specific diagnostic if present.
  if (startsWithLess(Tok)) {
    diagnose(Tok, diag::generic_arguments_protocol);
    Scope S(this, ScopeKind::Generics);
    maybeParseGenericParams();
  }

  DebuggerContextChange DCC (*this);
  
  // Parse optional inheritance clause.
  SmallVector<TypeLoc, 4> InheritedProtocols;
  SourceLoc colonLoc;
  if (Tok.is(tok::colon)) {
    colonLoc = Tok.getLoc();
    Status |= parseInheritance(InheritedProtocols,
                               /*allowClassRequirement=*/true,
                               /*allowAnyObject=*/true);
  }

  TrailingWhereClause *TrailingWhere = nullptr;
  bool whereClauseHadCodeCompletion = false;
  // Parse a 'where' clause if present.
  if (Tok.is(tok::kw_where)) {
    auto whereStatus = parseProtocolOrAssociatedTypeWhereClause(
        TrailingWhere, /*isProtocol=*/true);
    if (whereStatus.hasCodeCompletion()) {
      if (isCodeCompletionFirstPass())
        return whereStatus;
      whereClauseHadCodeCompletion = true;
    }
  }

  ProtocolDecl *Proto = new (Context)
      ProtocolDecl(CurDeclContext, ProtocolLoc, NameLoc, ProtocolName,
                   Context.AllocateCopy(InheritedProtocols), TrailingWhere);
  // No need to setLocalDiscriminator: protocols can't appear in local contexts.

  Proto->getAttrs() = Attributes;
  if (whereClauseHadCodeCompletion && CodeCompletion)
    CodeCompletion->setParsedDecl(Proto);

  ContextChange CC(*this, Proto);
  Scope ProtocolBodyScope(this, ScopeKind::ProtocolBody);

  // Parse the body.
  {
    SyntaxParsingContext BlockContext(SyntaxContext, SyntaxKind::MemberDeclBlock);
    SourceLoc LBraceLoc;
    SourceLoc RBraceLoc;
    {
      // Parse the members.
      if (parseMemberDeclList(LBraceLoc, RBraceLoc,
                              diag::expected_lbrace_protocol,
                              diag::expected_rbrace_protocol,
                              Proto))
        Status.setIsParseError();
    }

    // Install the protocol elements.
    Proto->setBraces({LBraceLoc, RBraceLoc});
  }
  
  return DCC.fixupParserResult(Status, Proto);
}

/// Parse a 'subscript' declaration.
///
/// \verbatim
///   decl-subscript:
///     subscript-head get-set
///   subscript-head
///     attribute-list? 'subscript' parameter-clause '->' type
/// \endverbatim
ParserResult<SubscriptDecl>
Parser::parseDeclSubscript(SourceLoc StaticLoc,
                           StaticSpellingKind StaticSpelling,
                           ParseDeclOptions Flags,
                           DeclAttributes &Attributes,
                           SmallVectorImpl<Decl *> &Decls) {
  assert(StaticLoc.isInvalid() || StaticSpelling != StaticSpellingKind::None);
  
  if (StaticLoc.isValid()) {
    if (Flags.contains(PD_InStruct) || Flags.contains(PD_InEnum) ||
               Flags.contains(PD_InProtocol)) {
      if (StaticSpelling == StaticSpellingKind::KeywordClass) {
        diagnose(Tok, diag::class_subscript_not_in_class,
                 Flags.contains(PD_InProtocol))
        .fixItReplace(StaticLoc, "static");
        
        StaticSpelling = StaticSpellingKind::KeywordStatic;
      }
    }
  }
  
  ParserStatus Status;
  SourceLoc SubscriptLoc = consumeToken(tok::kw_subscript);

  // Diagnose 'subscript' with name.
  if (Tok.is(tok::identifier) &&
      (peekToken().is(tok::l_paren) || startsWithLess(peekToken()))) {
    diagnose(Tok, diag::subscript_has_name)
      .fixItRemove(Tok.getLoc());
    consumeToken(tok::identifier);
  }

  // Parse the generic-params, if present.
  Optional<Scope> GenericsScope;
  GenericsScope.emplace(this, ScopeKind::Generics);
  GenericParamList *GenericParams;

  auto Result = maybeParseGenericParams();
  GenericParams = Result.getPtrOrNull();
  if (Result.hasCodeCompletion()) {
    Status.setHasCodeCompletionAndIsError();
    if (!CodeCompletion)
      return Status;
  }

  // Parse the parameter list.
  DefaultArgumentInfo DefaultArgs;
  SmallVector<Identifier, 4> argumentNames;
  ParserResult<ParameterList> Indices
    = parseSingleParameterClause(ParameterContextKind::Subscript,
                                 &argumentNames, &DefaultArgs);
  Status |= Indices;
  if (Status.hasCodeCompletion() && !CodeCompletion)
    return Status;
  
  SourceLoc ArrowLoc;
  ParserResult<TypeRepr> ElementTy;
  {
    SyntaxParsingContext ReturnCtxt(SyntaxContext, SyntaxKind::ReturnClause);

    // '->'
    if (!consumeIf(tok::arrow, ArrowLoc)) {
      if (!Indices.isParseErrorOrHasCompletion())
        diagnose(Tok, diag::expected_arrow_subscript);
      Status.setIsParseError();
    }

    if (!ArrowLoc.isValid() &&
        (Indices.isNull() || Indices.get()->size() == 0)) {
      // This doesn't look much like a subscript, so let regular recovery take
      // care of it.
      return Status;
    }

    // type
    ElementTy = parseDeclResultType(diag::expected_type_subscript);
    Status |= ElementTy;
    if (Status.hasCodeCompletion() && !CodeCompletion)
      return Status;

    if (ElementTy.isNull()) {
      // Always set an element type.
      ElementTy = makeParserResult(ElementTy, new (Context) ErrorTypeRepr());
    }
  }

  diagnoseWhereClauseInGenericParamList(GenericParams);

  // Build an AST for the subscript declaration.
  DeclName name = DeclName(Context, DeclBaseName::createSubscript(),
                           argumentNames);
  auto *const Subscript = SubscriptDecl::create(
      Context, name, StaticLoc, StaticSpelling, SubscriptLoc, Indices.get(),
      ArrowLoc, ElementTy.get(), CurDeclContext, GenericParams);
  Subscript->getAttrs() = Attributes;
  
  // Let the source file track the opaque return type mapping, if any.
  if (ElementTy.get() && isa<OpaqueReturnTypeRepr>(ElementTy.get()) &&
      !InInactiveClauseEnvironment) {
    if (auto sf = CurDeclContext->getParentSourceFile()) {
      sf->addUnvalidatedDeclWithOpaqueResultType(Subscript);
    }
  }

  DefaultArgs.setFunctionContext(Subscript, Subscript->getIndices());

  // Parse a 'where' clause if present.
  if (Tok.is(tok::kw_where)) {
    ContextChange CC(*this, Subscript);

    Status |= parseFreestandingGenericWhereClause(Subscript);
    if (Status.hasCodeCompletion() && !CodeCompletion) {
      // Trigger delayed parsing, no need to continue.
      return Status;
    }
  }

  // Pass the function signature to code completion.
  if (Status.hasCodeCompletion()) {
    assert(CodeCompletion && "must be code completion second pass");
    CodeCompletion->setParsedDecl(Subscript);
  }

  Decls.push_back(Subscript);

  // '{'
  // Parse getter and setter.
  ParsedAccessors accessors;
  if (Tok.isNot(tok::l_brace)) {
    // Subscript declarations must always have at least a getter, so they need
    // to be followed by a {.
    if (!Status.isErrorOrHasCompletion()) {
      if (Flags.contains(PD_InProtocol)) {
        diagnose(Tok, diag::expected_lbrace_subscript_protocol)
            .fixItInsertAfter(ElementTy.get()->getEndLoc(), " { get <#set#> }");
      } else {
        diagnose(Tok, diag::expected_lbrace_subscript);
      }
      Status.setIsParseError();
    }
  } else if (!Status.hasCodeCompletion()) {
    Status |= parseGetSet(Flags, GenericParams, Indices.get(),
                          accessors, Subscript, StaticLoc);
  }

  // Now that it's been parsed, set the end location.
  Subscript->setEndLoc(PreviousLoc);

  bool Invalid = false;
  // Reject 'subscript' functions outside of type decls
  if (!(Flags & PD_HasContainerType)) {
    diagnose(SubscriptLoc, diag::subscript_decl_wrong_scope);
    Invalid = true;
  }

  accessors.record(*this, Subscript, (Invalid || !Status.isSuccess() ||
                                      Status.hasCodeCompletion()));

  // Set original declaration in `@differentiable` attributes.
  for (auto *accessor : accessors.Accessors)
    setOriginalDeclarationForDifferentiableAttributes(accessor->getAttrs(),
                                                      accessor);

  // No need to setLocalDiscriminator because subscripts cannot
  // validly appear outside of type decls.
  return makeParserResult(Status, Subscript);
}

ParserResult<ConstructorDecl>
Parser::parseDeclInit(ParseDeclOptions Flags, DeclAttributes &Attributes) {
  assert(Tok.is(tok::kw_init));
  ParserStatus Status;
  SourceLoc ConstructorLoc = consumeToken();
  bool Failable = false, IUO = false;
  SourceLoc FailabilityLoc;

  const bool ConstructorsNotAllowed = !(Flags & PD_HasContainerType);

  // Reject constructors outside of types.
  if (ConstructorsNotAllowed) {
    diagnose(Tok, diag::initializer_decl_wrong_scope);
  }

  // Parse the '!' or '?' for a failable initializer.
  if (Tok.isAny(tok::exclaim_postfix, tok::sil_exclamation) ||
      (Tok.isAnyOperator() && Tok.getText() == "!")) {
    Failable = true;
    IUO = true;
    FailabilityLoc = consumeToken();
  } else if (Tok.isAny(tok::question_postfix, tok::question_infix)) {
    Failable = true;
    FailabilityLoc = consumeToken();
  }

  // Reject named 'init'. e.g. 'init withString(string: str)'.
  if (Tok.is(tok::identifier) &&
      (peekToken().is(tok::l_paren) || startsWithLess(peekToken()))) {
    diagnose(Tok, diag::initializer_has_name)
      .fixItRemove(Tok.getLoc());
    consumeToken(tok::identifier);
  }

  // Parse the generic-params, if present.
  Scope S(this, ScopeKind::Generics);
  auto GPResult = maybeParseGenericParams();
  GenericParamList *GenericParams = GPResult.getPtrOrNull();
  if (GPResult.hasCodeCompletion()) {
    Status.setHasCodeCompletionAndIsError();
    if (!CodeCompletion)
      return Status;
  }

  // Parse the parameters.
  DefaultArgumentInfo DefaultArgs;
  llvm::SmallVector<Identifier, 4> namePieces;
  ParserResult<ParameterList> Params
    = parseSingleParameterClause(ParameterContextKind::Initializer,
                                 &namePieces, &DefaultArgs);
  Status |= Params;
  if (Status.hasCodeCompletion() && !CodeCompletion) {
    // Trigger delayed parsing, no need to continue.
    return Status;
  }

  // Protocol initializer arguments may not have default values.
  if (Flags.contains(PD_InProtocol) && DefaultArgs.HasDefaultArgument) {
    diagnose(ConstructorLoc, diag::protocol_init_argument_init);
    return nullptr;
  }

  // Parse 'async' / 'throws' / 'rethrows'.
  SourceLoc asyncLoc;
  SourceLoc throwsLoc;
  bool rethrows = false;
  parseAsyncThrows(SourceLoc(), asyncLoc, throwsLoc, &rethrows);

  if (rethrows) {
    Attributes.add(new (Context) RethrowsAttr(throwsLoc));
  }

  // Initializers cannot be 'async'.
  // FIXME: We should be able to lift this restriction.
  if (asyncLoc.isValid()) {
    diagnose(asyncLoc, diag::async_init)
      .fixItRemove(asyncLoc);
    asyncLoc = SourceLoc();
  }

  diagnoseWhereClauseInGenericParamList(GenericParams);

  DeclName FullName(Context, DeclBaseName::createConstructor(), namePieces);
  auto *CD = new (Context) ConstructorDecl(FullName, ConstructorLoc,
                                           Failable, FailabilityLoc,
                                           throwsLoc.isValid(), throwsLoc,
                                           Params.get(), GenericParams,
                                           CurDeclContext);
  CD->setImplicitlyUnwrappedOptional(IUO);
  CD->getAttrs() = Attributes;

  // Parse a 'where' clause if present.
  if (Tok.is(tok::kw_where)) {
    ContextChange(*this, CD);

    Status |= parseFreestandingGenericWhereClause(CD);
    if (Status.hasCodeCompletion() && !CodeCompletion) {
      // Trigger delayed parsing, no need to continue.
      return Status;
    }
  }

  // No need to setLocalDiscriminator.

  DefaultArgs.setFunctionContext(CD, CD->getParameters());

  // Pass the function signature to code completion.
  if (Status.hasCodeCompletion()) {
    assert(CodeCompletion && "must be code completion second pass");
    CodeCompletion->setParsedDecl(CD);
  }

  if (ConstructorsNotAllowed || Params.isParseErrorOrHasCompletion()) {
    // Tell the type checker not to touch this constructor.
    CD->setInvalid();
  }

  if (Flags.contains(PD_InProtocol)) {
    if (Tok.is(tok::l_brace)) {
      diagnose(Tok, diag::protocol_init_with_body);
      skipSingle();
    }
  } else if(!Status.hasCodeCompletion()) {
    parseAbstractFunctionBody(CD);
  }

  return makeParserResult(Status, CD);
}

ParserResult<DestructorDecl> Parser::
parseDeclDeinit(ParseDeclOptions Flags, DeclAttributes &Attributes) {
  SourceLoc DestructorLoc = consumeToken(tok::kw_deinit);

  // Parse extraneous parentheses and remove them with a fixit.
  auto skipParameterListIfPresent = [this] {
    SourceLoc LParenLoc;
    if (!consumeIf(tok::l_paren, LParenLoc))
      return;
    SourceLoc RParenLoc;
    skipUntil(tok::r_paren);

    if (Tok.is(tok::r_paren)) {
      SourceLoc RParenLoc = consumeToken();
      diagnose(LParenLoc, diag::destructor_params)
        .fixItRemove(SourceRange(LParenLoc, RParenLoc));
    } else {
      diagnose(Tok, diag::opened_destructor_expected_rparen);
      diagnose(LParenLoc, diag::opening_paren);
    }
  };

  // '{'
  if (!Tok.is(tok::l_brace)) {
    switch (SF.Kind) {
    case SourceFileKind::Interface:
    case SourceFileKind::SIL:
      // It's okay to have no body for SIL code or module interfaces.
      break;
    case SourceFileKind::Library:
    case SourceFileKind::Main:
      if (Tok.is(tok::identifier)) {
        diagnose(Tok, diag::destructor_has_name).fixItRemove(Tok.getLoc());
        consumeToken();
      }
      skipParameterListIfPresent();
      if (Tok.is(tok::l_brace))
        break;

      diagnose(Tok, diag::expected_lbrace_destructor);
      return nullptr;
    }
  }

  auto *DD = new (Context) DestructorDecl(DestructorLoc, CurDeclContext);
  parseAbstractFunctionBody(DD);

  DD->getAttrs() = Attributes;

  // Reject 'destructor' functions outside of classes
  if (!(Flags & PD_AllowDestructor)) {
    diagnose(DestructorLoc, diag::destructor_decl_outside_class);

    // Tell the type checker not to touch this destructor.
    DD->setInvalid();
  }

  return makeParserResult(DD);
}

ParserResult<OperatorDecl> 
Parser::parseDeclOperator(ParseDeclOptions Flags, DeclAttributes &Attributes) {
  SourceLoc OperatorLoc = consumeToken(tok::kw_operator);
  bool AllowTopLevel = Flags.contains(PD_AllowTopLevel);

  const auto maybeDiagnoseInvalidCharInOperatorName = [this](const Token &Tk) {
    if (Tk.is(tok::identifier) &&
        DeclAttribute::getAttrKindFromString(Tk.getText()) ==
          DeclAttrKind::DAK_Count) {
      diagnose(Tk, diag::identifier_within_operator_name, Tk.getText());
      return true;
    } else if (Tk.isNot(tok::colon, tok::l_brace, tok::semi) &&
               Tk.isPunctuation()) {
      diagnose(Tk, diag::operator_name_invalid_char,
               Tk.getText().take_front());
      return true;
    }
    return false;
  };

  // Postfix operators starting with ? or ! conflict with builtin
  // unwrapping operators.
  if (Attributes.hasAttribute<PostfixAttr>())
    if (!Tok.getText().empty() && (Tok.getRawText().front() == '?' ||
                                   Tok.getRawText().front() == '!'))
      diagnose(Tok, diag::postfix_operator_name_cannot_start_with_unwrap);

  // A common error is to try to define an operator with something in the
  // unicode plane considered to be an operator, or to try to define an
  // operator like "not".  Analyze and diagnose this specifically.
  if (Tok.isAnyOperator() || Tok.isAny(tok::exclaim_postfix,
                                       tok::question_infix,
                                       tok::question_postfix,
                                       tok::equal, tok::arrow)) {
    if (peekToken().getLoc() == Tok.getRange().getEnd() &&
      maybeDiagnoseInvalidCharInOperatorName(peekToken())) {
      consumeToken();

      // If there's a deprecated body, skip it to improve recovery.
      if (peekToken().is(tok::l_brace)) {
        consumeToken();
        skipSingle();
      }
      return nullptr;
    }
  } else {
    if (maybeDiagnoseInvalidCharInOperatorName(Tok)) {
      // We're done diagnosing.
    } else {
      diagnose(Tok, diag::expected_operator_name_after_operator);
    }

    // If there's a deprecated body, skip it to improve recovery.
    if (peekToken().is(tok::l_brace)) {
      consumeToken();
      skipSingle();
    }
    return nullptr;
  }

  DebuggerContextChange DCC (*this);

  Identifier Name = Context.getIdentifier(Tok.getText());
  SourceLoc NameLoc = consumeToken();

  auto Result = parseDeclOperatorImpl(OperatorLoc, Name, NameLoc, Attributes);

  if (!DCC.movedToTopLevel() && !AllowTopLevel) {
    diagnose(OperatorLoc, diag::operator_decl_inner_scope);
    return nullptr;
  }

  return DCC.fixupParserResult(Result);
}

ParserResult<OperatorDecl>
Parser::parseDeclOperatorImpl(SourceLoc OperatorLoc, Identifier Name,
                              SourceLoc NameLoc, DeclAttributes &Attributes) {
  bool isPrefix = Attributes.hasAttribute<PrefixAttr>();
  bool isInfix = Attributes.hasAttribute<InfixAttr>();
  bool isPostfix = Attributes.hasAttribute<PostfixAttr>();

  // Parse (or diagnose) a specified precedence group and/or
  // designated protocol. These both look like identifiers, so we
  // parse them both as identifiers here and sort it out in type
  // checking.
  SourceLoc colonLoc;
  SmallVector<Located<Identifier>, 4> identifiers;
  if (Tok.is(tok::colon)) {
    SyntaxParsingContext GroupCtxt(SyntaxContext,
                                   SyntaxKind::OperatorPrecedenceAndTypes);
    colonLoc = consumeToken();
    if (Tok.is(tok::code_complete)) {
      if (CodeCompletion && !isPrefix && !isPostfix) {
        CodeCompletion->completeInPrecedenceGroup(
          SyntaxKind::PrecedenceGroupRelation);
      }
      consumeToken();

      return makeParserCodeCompletionResult<OperatorDecl>();
    }

    if (Context.TypeCheckerOpts.EnableOperatorDesignatedTypes) {
      if (Tok.is(tok::identifier)) {
        SyntaxParsingContext GroupCtxt(SyntaxContext,
                                       SyntaxKind::IdentifierList);

        Identifier name;
        auto loc = consumeIdentifier(&name);
        identifiers.emplace_back(name, loc);

        while (Tok.is(tok::comma)) {
          auto comma = consumeToken();

          if (Tok.is(tok::identifier)) {
            Identifier name;
            auto loc = consumeIdentifier(&name);
            identifiers.emplace_back(name, loc);
          } else {
            if (Tok.isNot(tok::eof)) {
              auto otherTokLoc = consumeToken();
              diagnose(otherTokLoc, diag::operator_decl_expected_type);
            } else {
              diagnose(comma, diag::operator_decl_trailing_comma);
            }
          }
        }
      }
    } else if (Tok.is(tok::identifier)) {
      SyntaxParsingContext GroupCtxt(SyntaxContext,
                                     SyntaxKind::IdentifierList);

      Identifier name;
      auto nameLoc = consumeIdentifier(&name);
      identifiers.emplace_back(name, nameLoc);

      if (isPrefix || isPostfix) {
        diagnose(colonLoc, diag::precedencegroup_not_infix)
            .fixItRemove({colonLoc, nameLoc});
      }
      // Nothing to complete here, simply consume the token.
      if (Tok.is(tok::code_complete))
        consumeToken();
    }
  }

  // Diagnose deprecated operator body syntax `operator + { ... }`.
  SourceLoc lBraceLoc;
  if (consumeIf(tok::l_brace, lBraceLoc)) {
    if (isInfix && !Tok.is(tok::r_brace)) {
      diagnose(lBraceLoc, diag::deprecated_operator_body_use_group);
    } else {
      auto Diag = diagnose(lBraceLoc, diag::deprecated_operator_body);
      if (Tok.is(tok::r_brace)) {
        SourceLoc lastGoodLoc =
            !identifiers.empty() ? identifiers.back().Loc : SourceLoc();
        if (lastGoodLoc.isInvalid())
          lastGoodLoc = NameLoc;
        SourceLoc lastGoodLocEnd = Lexer::getLocForEndOfToken(SourceMgr,
                                                              lastGoodLoc);
        SourceLoc rBraceEnd = Lexer::getLocForEndOfToken(SourceMgr, Tok.getLoc());
        Diag.fixItRemoveChars(lastGoodLocEnd, rBraceEnd);
      }
    }

    skipUntilDeclRBrace();
    (void) consumeIf(tok::r_brace);
  }

  OperatorDecl *res;
  if (Attributes.hasAttribute<PrefixAttr>())
    res = new (Context)
        PrefixOperatorDecl(CurDeclContext, OperatorLoc, Name, NameLoc,
                           Context.AllocateCopy(identifiers));
  else if (Attributes.hasAttribute<PostfixAttr>())
    res = new (Context)
        PostfixOperatorDecl(CurDeclContext, OperatorLoc, Name, NameLoc,
                            Context.AllocateCopy(identifiers));
  else
    res = new (Context)
        InfixOperatorDecl(CurDeclContext, OperatorLoc, Name, NameLoc, colonLoc,
                          Context.AllocateCopy(identifiers));

  diagnoseOperatorFixityAttributes(*this, Attributes, res);

  res->getAttrs() = Attributes;
  return makeParserResult(res);
}

ParserResult<PrecedenceGroupDecl>
Parser::parseDeclPrecedenceGroup(ParseDeclOptions flags,
                                 DeclAttributes &attributes) {
  SourceLoc precedenceGroupLoc = consumeToken(tok::kw_precedencegroup);
  DebuggerContextChange DCC (*this);

  if (!CodeCompletion &&
      !DCC.movedToTopLevel() &&
      !(flags & PD_AllowTopLevel)) {
    diagnose(precedenceGroupLoc, diag::decl_inner_scope);
    return nullptr;
  }

  Identifier name;
  SourceLoc nameLoc;
  if (parseIdentifier(name, nameLoc, diag::expected_precedencegroup_name)) {
    // If the identifier is missing or a keyword or something, try to
    // skip the entire body.
    if (!Tok.isAtStartOfLine() && Tok.isNot(tok::eof) &&
         peekToken().is(tok::l_brace))
      consumeToken();
    if (Tok.is(tok::l_brace)) {
      consumeToken(tok::l_brace);
      skipUntilDeclRBrace();
      (void) consumeIf(tok::r_brace);
    }
    return nullptr;
  }

  SourceLoc lbraceLoc, rbraceLoc;
  SourceLoc associativityKeywordLoc, associativityValueLoc;
  SourceLoc assignmentKeywordLoc, assignmentValueLoc;
  SourceLoc higherThanKeywordLoc, lowerThanKeywordLoc;
  SmallVector<PrecedenceGroupDecl::Relation, 4> higherThan, lowerThan;
  Associativity associativity = Associativity::None;
  bool assignment = false;
  bool invalid = false;
  bool hasCodeCompletion = false;

  // Helper functions.
  auto create = [&] {
    auto result = PrecedenceGroupDecl::create(CurDeclContext,
                                              precedenceGroupLoc,
                                              nameLoc, name, lbraceLoc,
                                              associativityKeywordLoc,
                                              associativityValueLoc,
                                              associativity,
                                              assignmentKeywordLoc,
                                              assignmentValueLoc,
                                              assignment,
                                              higherThanKeywordLoc, higherThan,
                                              lowerThanKeywordLoc, lowerThan,
                                              rbraceLoc);
    result->getAttrs() = attributes;
    return result;
  };
  auto createInvalid = [&](bool hasCodeCompletion) {
    // Use the last consumed token location as the rbrace to satisfy
    // the AST invariant about a decl's source range including all of
    // its components.
    if (!rbraceLoc.isValid()) rbraceLoc = PreviousLoc;

    auto result = create();
    result->setInvalid();
    if (hasCodeCompletion)
      return makeParserCodeCompletionResult(result);
    return makeParserErrorResult(result);
  };

  // Expect the body to start here.
  if (!consumeIf(tok::l_brace, lbraceLoc)) {
    diagnose(Tok, diag::expected_precedencegroup_lbrace);
    return createInvalid(/*hasCodeCompletion*/false);
  }
  // Empty body.
  if (Tok.is(tok::r_brace)) {
    // Create empty attribute list.
    SyntaxParsingContext(SyntaxContext,
                         SyntaxKind::PrecedenceGroupAttributeList);
    rbraceLoc = consumeToken(tok::r_brace);
    return makeParserResult(create());
  }

  auto abortBody = [&](bool hasCodeCompletion = false) {
    skipUntilDeclRBrace();
    (void) consumeIf(tok::r_brace, rbraceLoc);
    return createInvalid(hasCodeCompletion);
  };

  auto parseAttributePrefix = [&](SourceLoc &attrKeywordLoc) {
    auto attrName = Tok.getText(); 
    if (attrKeywordLoc.isValid()) {
      diagnose(Tok, diag::precedencegroup_attribute_redeclared, attrName);
      // We want to continue parsing after this.
      invalid = true;
    }
    attrKeywordLoc = consumeToken(tok::identifier);
    if (!consumeIf(tok::colon)) {
      diagnose(Tok, diag::expected_precedencegroup_attribute_colon, attrName);
      // Try to recover by allowing the colon to be missing.
    }
  };

  auto checkCodeCompletion = [&](SyntaxKind SK) -> bool {
    if (Tok.is(tok::code_complete)) {
      if (CodeCompletion)
        CodeCompletion->completeInPrecedenceGroup(SK);
      consumeToken();
      return true;
    }
    return false;
  };

  // Skips the CC token if it comes without spacing.
  auto skipUnspacedCodeCompleteToken = [&]() -> bool {
    if (Tok.is(tok::code_complete) && getEndOfPreviousLoc() == Tok.getLoc()) {
       consumeToken();
      return true;
    }
    return false;
  };

  // Parse the attributes in the body.
  while (Tok.isNot(tok::r_brace)) {
    if (checkCodeCompletion(SyntaxKind::PrecedenceGroupAttributeList)) {
      hasCodeCompletion = true;
      continue;
    } else if (Tok.isNot(tok::identifier)) {
      diagnose(Tok, diag::expected_precedencegroup_attribute);
      return abortBody();
    }
    auto attrName = Tok.getText();

    if (attrName == "associativity") {
      SyntaxParsingContext AttrCtxt(SyntaxContext,
                                    SyntaxKind::PrecedenceGroupAssociativity);
      // "associativity" is considered as a contextual keyword.
      TokReceiver->registerTokenKindChange(Tok.getLoc(),
                                           tok::contextual_keyword);
      parseAttributePrefix(associativityKeywordLoc);

      if (checkCodeCompletion(SyntaxKind::PrecedenceGroupAssociativity))
        return abortBody(/*hasCodeCompletion*/true);

      if (Tok.isNot(tok::identifier)) {
        diagnose(Tok, diag::expected_precedencegroup_associativity);
        return abortBody();
      }

      auto parsedAssociativity
        = llvm::StringSwitch<Optional<Associativity>>(Tok.getText())
          .Case("none", Associativity::None)
          .Case("left", Associativity::Left)
          .Case("right", Associativity::Right)
          .Default(None);

      if (!parsedAssociativity) {
        diagnose(Tok, diag::expected_precedencegroup_associativity);
        parsedAssociativity = Associativity::None;
        invalid = true;
      } else {
        // "left", "right" or "none" are considered contextual keywords.
        TokReceiver->registerTokenKindChange(Tok.getLoc(),
                                             tok::contextual_keyword);
      }
      associativity = *parsedAssociativity;
      associativityValueLoc = consumeToken();

      if (skipUnspacedCodeCompleteToken())
        return abortBody(/*hasCodeCompletion*/true);
      continue;
    }
    
    if (attrName == "assignment") {
      SyntaxParsingContext AttrCtxt(SyntaxContext,
                                    SyntaxKind::PrecedenceGroupAssignment);
      parseAttributePrefix(assignmentKeywordLoc);

      // "assignment" is considered as a contextual keyword.
      TokReceiver->registerTokenKindChange(assignmentKeywordLoc,
                                           tok::contextual_keyword);
      if (checkCodeCompletion(SyntaxKind::PrecedenceGroupAssignment))
        return abortBody(/*hasCodeCompletion*/true);

      if (consumeIf(tok::kw_true, assignmentValueLoc)) {
        assignment = true;
      } else if (consumeIf(tok::kw_false, assignmentValueLoc)) {
        assignment = false;
      } else {
        diagnose(Tok, diag::expected_precedencegroup_assignment);
        return abortBody();
      }
      if (skipUnspacedCodeCompleteToken())
        return abortBody(/*hasCodeCompletion*/true);
      continue;
    }

    bool isLowerThan = false;
    if (attrName == "higherThan" ||
        (isLowerThan = (attrName == "lowerThan"))) {
      SyntaxParsingContext AttrCtxt(SyntaxContext,
                                    SyntaxKind::PrecedenceGroupRelation);
      // "lowerThan" and "higherThan" are contextual keywords.
      TokReceiver->registerTokenKindChange(Tok.getLoc(),
                                           tok::contextual_keyword);
      parseAttributePrefix(isLowerThan ? lowerThanKeywordLoc
                                       : higherThanKeywordLoc);
      auto &relations = (isLowerThan ? lowerThan : higherThan);

      do {
        SyntaxParsingContext NameCtxt(SyntaxContext,
                                      SyntaxKind::PrecedenceGroupNameElement);
        if (checkCodeCompletion(SyntaxKind::PrecedenceGroupRelation)) {
          return abortBody(/*hasCodeCompletion*/true);
        }

        if (Tok.isNot(tok::identifier)) {
          diagnose(Tok, diag::expected_precedencegroup_relation, attrName);
          return abortBody();
        }
        Identifier name;
        SourceLoc nameLoc = consumeIdentifier(&name);
        relations.push_back({nameLoc, name, nullptr});

        if (skipUnspacedCodeCompleteToken())
          return abortBody(/*hasCodeCompletion*/true);
        if (!consumeIf(tok::comma))
          break;
      } while (true);
      SyntaxContext->collectNodesInPlace(SyntaxKind::PrecedenceGroupNameList);
      continue;
    }

    diagnose(Tok, diag::unknown_precedencegroup_attribute, attrName);
    return abortBody();
  }
  SyntaxContext->collectNodesInPlace(SyntaxKind::PrecedenceGroupAttributeList);
  rbraceLoc = consumeToken(tok::r_brace);

  auto result = create();
  if (invalid) result->setInvalid();
  if (hasCodeCompletion)
    return makeParserCodeCompletionResult(result);
  return makeParserResult(result);
}<|MERGE_RESOLUTION|>--- conflicted
+++ resolved
@@ -4233,12 +4233,7 @@
 
   if (DeclResult.isNonNull()) {
     Decl *D = DeclResult.get();
-<<<<<<< HEAD
-
-    if (!declWasHandledAlready(D)) {
-=======
-    if (!HandlerAlreadyCalled)
->>>>>>> 9269c5cb
+    if (!HandlerAlreadyCalled) {
       Handler(D);
     }
 
