//===--- TypeChecker.h - Type Checking Class --------------------*- C++ -*-===//
//
// This source file is part of the Swift.org open source project
//
// Copyright (c) 2014 - 2017 Apple Inc. and the Swift project authors
// Licensed under Apache License v2.0 with Runtime Library Exception
//
// See https://swift.org/LICENSE.txt for license information
// See https://swift.org/CONTRIBUTORS.txt for the list of Swift project authors
//
//===----------------------------------------------------------------------===//
//
//  This file defines the TypeChecking class.
//
//===----------------------------------------------------------------------===//

#ifndef TYPECHECKING_H
#define TYPECHECKING_H

#include "swift/AST/ASTContext.h"
#include "swift/AST/AccessScope.h"
#include "swift/AST/AnyFunctionRef.h"
#include "swift/AST/Availability.h"
#include "swift/AST/DiagnosticsSema.h"
#include "swift/AST/KnownProtocols.h"
#include "swift/AST/LazyResolver.h"
#include "swift/AST/NameLookup.h"
#include "swift/AST/TypeRefinementContext.h"
#include "swift/Parse/Lexer.h"
#include "swift/Basic/OptionSet.h"
#include "swift/Config.h"
#include "llvm/ADT/SetVector.h"
#include "llvm/ADT/TinyPtrVector.h"
#include <functional>

namespace swift {

class GenericSignatureBuilder;
class NominalTypeDecl;
class NormalProtocolConformance;
class TopLevelContext;
class TypeChecker;
class TypeResolution;
class TypeResolutionOptions;
class TypoCorrectionResults;
class ExprPattern;
enum class TypeResolutionStage : uint8_t;

namespace constraints {
  enum class ConstraintKind : char;
  enum class SolutionKind : char;
  class ConstraintSystem;
  class Solution;
}

/// A mapping from substitutable types to the protocol-conformance
/// mappings for those types.
using ConformanceMap =
    llvm::DenseMap<SubstitutableType *, SmallVector<ProtocolConformance *, 2>>;

/// Special-case type checking semantics for certain declarations.
enum class DeclTypeCheckingSemantics {
  /// A normal declaration.
  Normal,
  
  /// The type(of:) declaration, which performs a "dynamic type" operation,
  /// with different behavior for existential and non-existential arguments.
  TypeOf,
  
  /// The withoutActuallyEscaping(_:do:) declaration, which makes a nonescaping
  /// closure temporarily escapable.
  WithoutActuallyEscaping,

  /// The _openExistential(_:do:) declaration, which extracts the value inside
  /// an existential and passes it as a value of its own dynamic type.
  OpenExistential,
};

/// The result of name lookup.
class LookupResult {
private:
  /// The set of results found.
  SmallVector<LookupResultEntry, 4> Results;
  size_t IndexOfFirstOuterResult = 0;

public:
  LookupResult() {}

  explicit LookupResult(const SmallVectorImpl<LookupResultEntry> &Results,
                        size_t indexOfFirstOuterResult)
      : Results(Results.begin(), Results.end()),
        IndexOfFirstOuterResult(indexOfFirstOuterResult) {}

  using iterator = SmallVectorImpl<LookupResultEntry>::iterator;
  iterator begin() { return Results.begin(); }
  iterator end() {
    return Results.begin() + IndexOfFirstOuterResult;
  }
  unsigned size() const { return innerResults().size(); }
  bool empty() const { return innerResults().empty(); }

  ArrayRef<LookupResultEntry> innerResults() const {
    return llvm::makeArrayRef(Results).take_front(IndexOfFirstOuterResult);
  }

  ArrayRef<LookupResultEntry> outerResults() const {
    return llvm::makeArrayRef(Results).drop_front(IndexOfFirstOuterResult);
  }

  const LookupResultEntry& operator[](unsigned index) const {
    return Results[index];
  }

  LookupResultEntry front() const { return innerResults().front(); }
  LookupResultEntry back() const { return innerResults().back(); }

  /// Add a result to the set of results.
  void add(LookupResultEntry result, bool isOuter) {
    Results.push_back(result);
    if (!isOuter) {
      IndexOfFirstOuterResult++;
      assert(IndexOfFirstOuterResult == Results.size() &&
             "found an outer result before an inner one");
    } else {
      assert(IndexOfFirstOuterResult > 0 &&
             "found outer results without an inner one");
    }
  }

  void clear() { Results.clear(); }

  /// Determine whether the result set is nonempty.
  explicit operator bool() const {
    return !empty();
  }

  TypeDecl *getSingleTypeResult() const {
    if (size() != 1)
      return nullptr;

    return dyn_cast<TypeDecl>(front().getValueDecl());
  }

  /// Filter out any results that aren't accepted by the given predicate.
  void
  filter(llvm::function_ref<bool(LookupResultEntry, /*isOuter*/ bool)> pred);

  /// Shift down results by dropping inner results while keeping outer
  /// results (if any), the innermost of which are recogized as inner
  /// results afterwards.
  void shiftDownResults();
};

/// An individual result of a name lookup for a type.
struct LookupTypeResultEntry {
  TypeDecl *Member;
  Type MemberType;
  /// The associated type that the Member/MemberType were inferred for, but only
  /// if inference happened when creating this entry.
  AssociatedTypeDecl *InferredAssociatedType;
};

/// The result of name lookup for types.
class LookupTypeResult {
  /// The set of results found.
  SmallVector<LookupTypeResultEntry, 4> Results;

  friend class TypeChecker;

public:
  using iterator = SmallVectorImpl<LookupTypeResultEntry>::iterator;
  iterator begin() { return Results.begin(); }
  iterator end() { return Results.end(); }
  unsigned size() const { return Results.size(); }

  LookupTypeResultEntry operator[](unsigned index) const {
    return Results[index];
  }

  LookupTypeResultEntry front() const { return Results.front(); }
  LookupTypeResultEntry back() const { return Results.back(); }

  /// Add a result to the set of results.
  void addResult(LookupTypeResultEntry result) { Results.push_back(result); }

  /// Determine whether this result set is ambiguous.
  bool isAmbiguous() const {
    return Results.size() > 1;
  }

  /// Determine whether the result set is nonempty.
  explicit operator bool() const {
    return !Results.empty();
  }
};

/// This specifies the purpose of the contextual type, when specified to
/// typeCheckExpression.  This is used for diagnostic generation to produce more
/// specified error messages when the conversion fails.
///
enum ContextualTypePurpose {
  CTP_Unused,           ///< No contextual type is specified.
  CTP_Initialization,   ///< Pattern binding initialization.
  CTP_ReturnStmt,       ///< Value specified to a 'return' statement.
  CTP_ReturnSingleExpr, ///< Value implicitly returned from a function.
  CTP_YieldByValue,     ///< By-value yield operand.
  CTP_YieldByReference, ///< By-reference yield operand.
  CTP_ThrowStmt,        ///< Value specified to a 'throw' statement.
  CTP_EnumCaseRawValue, ///< Raw value specified for "case X = 42" in enum.
  CTP_DefaultParameter, ///< Default value in parameter 'foo(a : Int = 42)'.

  CTP_CalleeResult,     ///< Constraint is placed on the result of a callee.
  CTP_CallArgument,     ///< Call to function or operator requires type.
  CTP_ClosureResult,    ///< Closure result expects a specific type.
  CTP_ArrayElement,     ///< ArrayExpr wants elements to have a specific type.
  CTP_DictionaryKey,    ///< DictionaryExpr keys should have a specific type.
  CTP_DictionaryValue,  ///< DictionaryExpr values should have a specific type.
  CTP_CoerceOperand,    ///< CoerceExpr operand coerced to specific type.
  CTP_AssignSource,     ///< AssignExpr source operand coerced to result type.
  CTP_SubscriptAssignSource, ///< AssignExpr source operand coerced to subscript
                             ///< result type.
  CTP_Condition,        ///< Condition expression of various statements e.g.
                        ///< `if`, `for`, `while` etc.
  CTP_ForEachStmt,      ///< "expression/sequence" associated with 'for-in' loop
                        ///< is expected to conform to 'Sequence' protocol.

  CTP_CannotFail,       ///< Conversion can never fail. abort() if it does.
};



/// Flags that can be used to control name lookup.
enum class TypeCheckExprFlags {
  /// Whether we know that the result of the expression is discarded.  This
  /// disables constraints forcing an lvalue result to be loadable.
  IsDiscarded = 0x01,

  /// Whether the client wants to disable the structural syntactic restrictions
  /// that we force for style or other reasons.
  DisableStructuralChecks = 0x02,

  /// If set, the client wants a best-effort solution to the constraint system,
  /// but can tolerate a solution where all of the constraints are solved, but
  /// not all type variables have been determined.  In this case, the constraint
  /// system is not applied to the expression AST, but the ConstraintSystem is
  /// left in-tact.
  AllowUnresolvedTypeVariables = 0x08,

  /// If set, the 'convertType' specified to typeCheckExpression should not
  /// produce a conversion constraint, but it should be used to guide the
  /// solution in terms of performance optimizations of the solver, and in terms
  /// of guiding diagnostics.
  ConvertTypeIsOnlyAHint = 0x10,

  /// If set, this expression isn't embedded in a larger expression or
  /// statement. This should only be used for syntactic restrictions, and should
  /// not affect type checking itself.
  IsExprStmt = 0x20,

  /// If set, this expression is being re-type checked as part of diagnostics,
  /// and so we should not visit bodies of non-single expression closures.
  SkipMultiStmtClosures = 0x40,

  /// This is an inout yield.
  IsInOutYield = 0x100,

  /// If set, a conversion constraint should be specified so that the result of
  /// the expression is an optional type.
  ExpressionTypeMustBeOptional = 0x200,

  /// FIXME(diagnostics): Once diagnostics are completely switched to new
  /// framework, this flag could be removed as obsolete.
  ///
  /// If set, this is a sub-expression, and it is being re-typechecked
  /// as part of the expression diagnostics, which is attempting to narrow
  /// down failure location.
  SubExpressionDiagnostics = 0x400,
  
  /// If set, the 'convertType' specified to typeCheckExpression is the opaque
  /// return type of the declaration being checked. The archetype should be
  /// opened into a type variable to provide context to the expression, and
  /// the resulting type will be a candidate for binding the underlying
  /// type.
  ConvertTypeIsOpaqueReturnType = 0x800,
};

using TypeCheckExprOptions = OptionSet<TypeCheckExprFlags>;

inline TypeCheckExprOptions operator|(TypeCheckExprFlags flag1,
                                      TypeCheckExprFlags flag2) {
  return TypeCheckExprOptions(flag1) | flag2;
}

/// Flags that can be used to control name lookup.
enum class NameLookupFlags {
  /// Whether we know that this lookup is always a private dependency.
  KnownPrivate = 0x01,
  /// Whether name lookup should be able to find protocol members.
  ProtocolMembers = 0x02,
  /// Whether we should map the requirement to the witness if we
  /// find a protocol member and the base type is a concrete type.
  ///
  /// If this is not set but ProtocolMembers is set, we will
  /// find protocol extension members, but not protocol requirements
  /// that do not yet have a witness (such as inferred associated
  /// types, or witnesses for derived conformances).
  PerformConformanceCheck = 0x04,
  /// Whether to perform 'dynamic' name lookup that finds @objc
  /// members of any class or protocol.
  DynamicLookup = 0x08,
  /// Whether to ignore access control for this lookup, allowing inaccessible
  /// results to be returned.
  IgnoreAccessControl = 0x10,
  /// Whether to include results from outside the innermost scope that has a
  /// result.
  IncludeOuterResults = 0x20,
  /// Whether to consider synonyms declared through @_implements().
  IncludeAttributeImplements = 0x40,
};

/// A set of options that control name lookup.
using NameLookupOptions = OptionSet<NameLookupFlags>;

inline NameLookupOptions operator|(NameLookupFlags flag1,
                                   NameLookupFlags flag2) {
  return NameLookupOptions(flag1) | flag2;
}

/// Default options for member name lookup.
const NameLookupOptions defaultMemberLookupOptions
  = NameLookupFlags::ProtocolMembers |
    NameLookupFlags::PerformConformanceCheck;

/// Default options for constructor lookup.
const NameLookupOptions defaultConstructorLookupOptions
  = NameLookupFlags::ProtocolMembers |
    NameLookupFlags::PerformConformanceCheck;

/// Default options for member type lookup.
const NameLookupOptions defaultMemberTypeLookupOptions
  = NameLookupFlags::ProtocolMembers |
    NameLookupFlags::PerformConformanceCheck;

/// Default options for unqualified name lookup.
const NameLookupOptions defaultUnqualifiedLookupOptions
  = NameLookupFlags::ProtocolMembers |
    NameLookupFlags::PerformConformanceCheck;

/// Describes the result of comparing two entities, of which one may be better
/// or worse than the other, or they are unordered.
enum class Comparison {
  /// Neither entity is better than the other.
  Unordered,
  /// The first entity is better than the second.
  Better,
  /// The first entity is worse than the second.
  Worse
};

/// Specify how we handle the binding of underconstrained (free) type variables
/// within a solution to a constraint system.
enum class FreeTypeVariableBinding {
  /// Disallow any binding of such free type variables.
  Disallow,
  /// Allow the free type variables to persist in the solution.
  Allow,
  /// Bind the type variables to UnresolvedType to represent the ambiguity.
  UnresolvedType
};

/// An abstract interface that can interact with the type checker during
/// the type checking of a particular expression.
class ExprTypeCheckListener {
public:
  virtual ~ExprTypeCheckListener();

  /// Callback invoked once the constraint system has been constructed.
  ///
  /// \param cs The constraint system that has been constructed.
  ///
  /// \param expr The pre-checked expression from which the constraint system
  /// was generated.
  ///
  /// \returns true if an error occurred that is not itself part of the
  /// constraint system, or false otherwise.
  virtual bool builtConstraints(constraints::ConstraintSystem &cs, Expr *expr);

  /// Callback invoked once a solution has been found.
  ///
  /// The callback may further alter the expression, returning either a
  /// new expression (to replace the result) or a null pointer to indicate
  /// failure.
  virtual Expr *foundSolution(constraints::Solution &solution, Expr *expr);

  /// Callback invokes once the chosen solution has been applied to the
  /// expression.
  ///
  /// The callback may further alter the expression, returning either a
  /// new expression (to replace the result) or a null pointer to indicate
  /// failure.
  virtual Expr *appliedSolution(constraints::Solution &solution,
                                Expr *expr);

  /// Callback invoked if expression is structurally unsound and can't
  /// be correctly processed by the constraint solver.
  virtual void preCheckFailed(Expr *expr);

  /// Callback invoked if constraint system failed to generate
  /// constraints for a given expression.
  virtual void constraintGenerationFailed(Expr *expr);

  /// Callback invoked if application of chosen solution to
  /// expression has failed.
  virtual void applySolutionFailed(constraints::Solution &solution, Expr *expr);
};

/// A conditional conformance that implied some other requirements. That is, \c
/// ConformingType conforming to \c Protocol may have required additional
/// requirements to be satisfied.
///
/// This is designed to be used in a stack of such requirements, which can be
/// formatted with \c diagnoseConformanceStack.
struct ParentConditionalConformance {
  Type ConformingType;
  ProtocolType *Protocol;

  /// Format the stack \c conformances as a series of notes that trace a path of
  /// conditional conformances that lead to some other failing requirement (that
  /// is not in \c conformances).
  ///
  /// The end of \c conformances is the active end of the stack, i.e. \c
  /// conformances[0] is a conditional conformance that requires \c
  /// conformances[1], etc.
  static void
  diagnoseConformanceStack(DiagnosticEngine &diags, SourceLoc location,
                           ArrayRef<ParentConditionalConformance> conformances);
};

/// An abstract interface that is used by `checkGenericArguments`.
class GenericRequirementsCheckListener {
public:
  virtual ~GenericRequirementsCheckListener();

  /// Callback invoked before trying to check generic requirement placed
  /// between given types. Note: if either of the types assigned to the
  /// requirement is generic parameter or dependent member, this callback
  /// method is going to get their substitutions.
  ///
  /// \param kind The kind of generic requirement to check.
  ///
  /// \param first The left-hand side type assigned to the requirement,
  /// possibly represented by its generic substitute.
  ///
  /// \param second The right-hand side type assigned to the requirement,
  /// possibly represented by its generic substitute.
  ///
  ///
  /// \returns true if it's ok to validate requirement, false otherwise.
  virtual bool shouldCheck(RequirementKind kind, Type first, Type second);

  /// Callback to report the result of a satisfied conformance requirement.
  ///
  /// \param depTy The dependent type, from the signature.
  /// \param replacementTy The type \c depTy was replaced with.
  /// \param conformance The conformance itself.
  virtual void satisfiedConformance(Type depTy, Type replacementTy,
                                    ProtocolConformanceRef conformance);

  /// Callback to diagnose problem with unsatisfied generic requirement.
  ///
  /// \param req The unsatisfied generic requirement.
  ///
  /// \param first The left-hand side type assigned to the requirement,
  /// possibly represented by its generic substitute.
  ///
  /// \param second The right-hand side type assigned to the requirement,
  /// possibly represented by its generic substitute.
  ///
  /// \returns true if problem has been diagnosed, false otherwise.
  virtual bool diagnoseUnsatisfiedRequirement(
      const Requirement &req, Type first, Type second,
      ArrayRef<ParentConditionalConformance> parents);
};

/// The result of `checkGenericRequirement`.
enum class RequirementCheckResult {
  Success, Failure, SubstitutionFailure
};

/// Flags that control protocol conformance checking.
enum class ConformanceCheckFlags {
  /// Whether we're performing the check from within an expression.
  InExpression = 0x01,
  /// Whether to suppress dependency tracking entirely.
  ///
  /// FIXME: This deals with some oddities with the
  /// _ObjectiveCBridgeable conformances.
  SuppressDependencyTracking = 0x02,
  /// Whether to skip the check for any conditional conformances.
  ///
  /// When set, the caller takes responsibility for any
  /// conditional requirements required for the conformance to be
  /// correctly used. Otherwise (the default), all of the conditional
  /// requirements will be checked.
  SkipConditionalRequirements = 0x04,
};

/// Options that control protocol conformance checking.
using ConformanceCheckOptions = OptionSet<ConformanceCheckFlags>;

inline ConformanceCheckOptions operator|(ConformanceCheckFlags lhs,
                                         ConformanceCheckFlags rhs) {
  return ConformanceCheckOptions(lhs) | rhs;
}

/// Describes the kind of checked cast operation being performed.
enum class CheckedCastContextKind {
  /// None: we're just establishing how to perform the checked cast. This
  /// is useful when we don't care to produce any diagnostics.
  None,
  /// A forced cast, with "as!".
  ForcedCast,
  /// A conditional cast, with "as?".
  ConditionalCast,
  /// An "is" expression.
  IsExpr,
  /// An "is" pattern.
  IsPattern,
  /// An enum-element pattern.
  EnumElementPattern,
};

enum class FunctionBuilderClosurePreCheck : uint8_t {
  /// There were no problems pre-checking the closure.
  Okay,

  /// There was an error pre-checking the closure.
  Error,

  /// The closure has a return statement.
  HasReturnStmt,
};

/// The Swift type checker, which takes a parsed AST and performs name binding,
/// type checking, and semantic analysis to produce a type-annotated AST.
class TypeChecker final : public LazyResolver {
public:
  ASTContext &Context;
  DiagnosticEngine &Diags;

  /// The list of function definitions we've encountered.
  std::vector<AbstractFunctionDecl *> definedFunctions;

  /// Declarations that need their conformances checked.
  llvm::SmallVector<Decl *, 8> ConformanceContexts;

  // Caches whether a given declaration is "as specialized" as another.
  llvm::DenseMap<std::tuple<ValueDecl *, ValueDecl *,
                            /*isDynamicOverloadComparison*/ unsigned>,
                 bool>
      specializedOverloadComparisonCache;

  /// A list of closures for the most recently type-checked function, which we
  /// will need to compute captures for.
  std::vector<AbstractClosureExpr *> ClosuresWithUncomputedCaptures;

private:
  /// The # of times we have performed typo correction.
  unsigned NumTypoCorrections = 0;

private:
  Type MaxIntegerType;
  Type NSObjectType;
  Type NSNumberType;
  Type NSValueType;
  Type ObjCSelectorType;

  /// The set of expressions currently being analyzed for failures.
  llvm::DenseMap<Expr*, Expr*> DiagnosedExprs;

  /// The index of the next response metavariable to bind to a REPL result.
  unsigned NextResponseVariableIndex = 0;

  /// If non-zero, warn when a function body takes longer than this many
  /// milliseconds to type-check.
  ///
  /// Intended for debugging purposes only.
  unsigned WarnLongFunctionBodies = 0;

  /// If non-zero, warn when type-checking an expression takes longer
  /// than this many milliseconds.
  ///
  /// Intended for debugging purposes only.
  unsigned WarnLongExpressionTypeChecking = 0;

  /// If non-zero, abort the expression type checker if it takes more
  /// than this many seconds.
  unsigned ExpressionTimeoutThreshold = 600;

  /// If non-zero, abort the switch statement exhaustiveness checker if
  /// the Space::minus function is called more than this many times.
  ///
  /// Why this number? Times out in about a second on a 2017 iMac, Retina 5K,
  // 4.2 GHz Intel Core i7.
  // (It's arbitrary, but will keep the compiler from taking too much time.)
  unsigned SwitchCheckingInvocationThreshold = 200000;

  /// If true, the time it takes to type-check each function will be dumped
  /// to llvm::errs().
  bool DebugTimeFunctionBodies = false;

  /// If true, the time it takes to type-check each expression will be
  /// dumped to llvm::errs().
  bool DebugTimeExpressions = false;

  /// Indicate that the type checker is checking code that will be
  /// immediately executed. This will suppress certain warnings
  /// when executing scripts.
  bool InImmediateMode = false;

  /// Indicate that the type checker should skip type-checking non-inlinable
  /// function bodies.
  bool SkipNonInlinableFunctionBodies = false;

  /// Closure expressions whose bodies have already been prechecked as
  /// part of trying to apply a function builder.
  llvm::DenseMap<ClosureExpr *, FunctionBuilderClosurePreCheck>
    precheckedFunctionBuilderClosures;

  TypeChecker(ASTContext &Ctx);
  friend class ASTContext;
  friend class constraints::ConstraintSystem;
  friend class TypeCheckFunctionBodyUntilRequest;
  
public:
  /// Create a new type checker instance for the given ASTContext, if it
  /// doesn't already have one.
  ///
  /// \returns a reference to the type vchecker.
  static TypeChecker &createForContext(ASTContext &ctx);

  TypeChecker(const TypeChecker&) = delete;
  TypeChecker& operator=(const TypeChecker&) = delete;
  ~TypeChecker();

  LangOptions &getLangOpts() const { return Context.LangOpts; }

  /// Dump the time it takes to type-check each function to llvm::errs().
  void enableDebugTimeFunctionBodies() {
    DebugTimeFunctionBodies = true;
  }

  /// Dump the time it takes to type-check each function to llvm::errs().
  void enableDebugTimeExpressions() {
    DebugTimeExpressions = true;
  }

  bool getDebugTimeExpressions() {
    return DebugTimeExpressions;
  }

  /// If \p timeInMS is non-zero, warn when a function body takes longer than
  /// this many milliseconds to type-check.
  ///
  /// Intended for debugging purposes only.
  void setWarnLongFunctionBodies(unsigned timeInMS) {
    WarnLongFunctionBodies = timeInMS;
  }

  /// If \p timeInMS is non-zero, warn when type-checking an expression
  /// takes longer than this many milliseconds.
  ///
  /// Intended for debugging purposes only.
  void setWarnLongExpressionTypeChecking(unsigned timeInMS) {
    WarnLongExpressionTypeChecking = timeInMS;
  }

  /// Return the current setting for the number of milliseconds
  /// threshold we use to determine whether to warn about an
  /// expression taking a long time.
  unsigned getWarnLongExpressionTypeChecking() {
    return WarnLongExpressionTypeChecking;
  }

  /// Set the threshold that determines the upper bound for the number
  /// of seconds we'll let the expression type checker run before
  /// considering an expression "too complex".
  void setExpressionTimeoutThreshold(unsigned timeInSeconds) {
    ExpressionTimeoutThreshold = timeInSeconds;
  }

  /// Return the current setting for the threshold that determines
  /// the upper bound for the number of seconds we'll let the
  /// expression type checker run before considering an expression
  /// "too complex".
  /// If zero, do not limit the checking.
  unsigned getExpressionTimeoutThresholdInSeconds() {
    return ExpressionTimeoutThreshold;
  }

  /// Get the threshold that determines the upper bound for the number
  /// of times we'll let the Space::minus routine run before
  /// considering a switch statement "too complex".
  /// If zero, do not limit the checking.
  unsigned getSwitchCheckingInvocationThreshold() const {
    return SwitchCheckingInvocationThreshold;
  }

  /// Set the threshold that determines the upper bound for the number
  /// of times we'll let the Space::minus routine run before
  /// considering a switch statement "too complex".
  void setSwitchCheckingInvocationThreshold(unsigned invocationCount) {
    SwitchCheckingInvocationThreshold = invocationCount;
  }

  void setSkipNonInlinableBodies(bool skip) {
    SkipNonInlinableFunctionBodies = skip;
  }

  bool canSkipNonInlinableBodies() const {
    return SkipNonInlinableFunctionBodies;
  }

  bool getInImmediateMode() {
    return InImmediateMode;
  }

  void setInImmediateMode(bool InImmediateMode) {
    this->InImmediateMode = InImmediateMode;
  }

  template<typename ...ArgTypes>
  InFlightDiagnostic diagnose(ArgTypes &&...Args) {
    return Diags.diagnose(std::forward<ArgTypes>(Args)...);
  }

  void diagnoseWithNotes(InFlightDiagnostic parentDiag,
                         llvm::function_ref<void(void)> builder) {
    CompoundDiagnosticTransaction transaction(Diags);
    parentDiag.flush();
    builder();
  }

  static Type getArraySliceType(SourceLoc loc, Type elementType);
  static Type getDictionaryType(SourceLoc loc, Type keyType, Type valueType);
  static Type getOptionalType(SourceLoc loc, Type elementType);
  Type getStringType(DeclContext *dc);
  Type getSubstringType(DeclContext *dc);
  Type getIntType(DeclContext *dc);
  Type getInt8Type(DeclContext *dc);
  Type getUInt8Type(DeclContext *dc);
  Type getNSObjectType(DeclContext *dc);
  Type getObjCSelectorType(DeclContext *dc);
  Type getExceptionType(DeclContext *dc, SourceLoc loc);
  
  /// Try to resolve an IdentTypeRepr, returning either the referenced
  /// Type or an ErrorType in case of error.
  static Type resolveIdentifierType(TypeResolution resolution,
                                    IdentTypeRepr *IdType,
                                    TypeResolutionOptions options);

  /// Bind an UnresolvedDeclRefExpr by performing name lookup and
  /// returning the resultant expression.  Context is the DeclContext used
  /// for the lookup.
  Expr *resolveDeclRefExpr(UnresolvedDeclRefExpr *UDRE, DeclContext *Context);

  /// Validate the given type.
  ///
  /// Type validation performs name binding, checking of generic arguments,
  /// and so on to determine whether the given type is well-formed and can
  /// be used as a type.
  ///
  /// \param Loc The type (with source location information) to validate.
  /// If the type has already been validated, returns immediately.
  ///
  /// \param resolution The type resolution being performed.
  ///
  /// \param options Options that alter type resolution.
  ///
  /// \returns true if type validation failed, or false otherwise.
  static bool validateType(ASTContext &Ctx, TypeLoc &Loc,
                           TypeResolution resolution,
                           TypeResolutionOptions options);

  /// Check for unsupported protocol types in the given declaration.
  void checkUnsupportedProtocolType(Decl *decl);

  /// Check for unsupported protocol types in the given statement.
  void checkUnsupportedProtocolType(Stmt *stmt);

  /// Check for unsupported protocol types in the given generic requirement
  /// list.
  void checkUnsupportedProtocolType(TrailingWhereClause *whereClause);

  /// Check for unsupported protocol types in the given generic requirement
  /// list.
  void checkUnsupportedProtocolType(GenericParamList *genericParams);

  /// Expose TypeChecker's handling of GenericParamList to SIL parsing.
  static GenericEnvironment *
  handleSILGenericParams(GenericParamList *genericParams, DeclContext *DC);

  /// Resolve a reference to the given type declaration within a particular
  /// context.
  ///
  /// This routine aids unqualified name lookup for types by performing the
  /// resolution necessary to rectify the declaration found by name lookup with
  /// the declaration context from which name lookup started.
  ///
  /// \param typeDecl The type declaration found by name lookup.
  /// \param isSpecialized Whether the type will have generic arguments applied.
  /// \param resolution The resolution to perform.
  ///
  /// \returns the resolved type.
  static Type resolveTypeInContext(TypeDecl *typeDecl,
                                   DeclContext *foundDC,
                                   TypeResolution resolution,
                                   TypeResolutionOptions options,
                                   bool isSpecialized);

  /// Apply generic arguments to the given type.
  ///
  /// This function emits diagnostics about an invalid type or the wrong number
  /// of generic arguments, whereas applyUnboundGenericArguments requires this
  /// to be in a correct and valid form.
  ///
  /// \param type The generic type to which to apply arguments.
  /// \param loc The source location for diagnostic reporting.
  /// \param resolution The type resolution to perform.
  /// \param generic The arguments to apply with the angle bracket range for
  /// diagnostics.
  /// \param options The type resolution context.
  ///
  /// \returns A BoundGenericType bound to the given arguments, or null on
  /// error.
  ///
  /// \see applyUnboundGenericArguments
  static Type applyGenericArguments(Type type, SourceLoc loc,
                                    TypeResolution resolution,
                                    GenericIdentTypeRepr *generic,
                                    TypeResolutionOptions options);

  /// Apply generic arguments to the given type.
  ///
  /// This function requires a valid unbound generic type with the correct
  /// number of generic arguments given, whereas applyGenericArguments emits
  /// diagnostics in those cases.
  ///
  /// \param unboundType The unbound generic type to which to apply arguments.
  /// \param decl The declaration of the type.
  /// \param loc The source location for diagnostic reporting.
  /// \param resolution The type resolution.
  /// \param genericArgs The list of generic arguments to apply to the type.
  ///
  /// \returns A BoundGenericType bound to the given arguments, or null on
  /// error.
  ///
  /// \see applyGenericArguments
  static Type applyUnboundGenericArguments(UnboundGenericType *unboundType,
                                           GenericTypeDecl *decl,
                                           SourceLoc loc,
                                           TypeResolution resolution,
                                           ArrayRef<Type> genericArgs);

  /// Substitute the given base type into the type of the given nested type,
  /// producing the effective type that the nested type will have.
  ///
  /// \param module The module in which the substitution will be performed.
  /// \param member The member whose type projection is being computed.
  /// \param baseTy The base type that will be substituted for the 'Self' of the
  /// member.
  /// \param useArchetypes Whether to use context archetypes for outer generic
  /// parameters if the class is nested inside a generic function.
  static Type substMemberTypeWithBase(ModuleDecl *module, TypeDecl *member,
                                      Type baseTy, bool useArchetypes = true);

  /// Determine whether this is a "pass-through" typealias, which has the
  /// same type parameters as the nominal type it references and specializes
  /// the underlying nominal type with exactly those type parameters.
  /// For example, the following typealias \c GX is a pass-through typealias:
  ///
  /// \code
  /// struct X<T, U> { }
  /// typealias GX<A, B> = X<A, B>
  /// \endcode
  ///
  /// whereas \c GX2 and \c GX3 are not pass-through because \c GX2 has
  /// different type parameters and \c GX3 doesn't pass its type parameters
  /// directly through.
  ///
  /// \code
  /// typealias GX2<A> = X<A, A>
  /// typealias GX3<A, B> = X<B, A>
  /// \endcode
  static bool isPassThroughTypealias(TypeAliasDecl *typealias,
                                     Type underlyingType,
                                     NominalTypeDecl *nominal);
  
  /// Determine whether one type is a subtype of another.
  ///
  /// \param t1 The potential subtype.
  /// \param t2 The potential supertype.
  /// \param dc The context of the check.
  ///
  /// \returns true if \c t1 is a subtype of \c t2.
  bool isSubtypeOf(Type t1, Type t2, DeclContext *dc);
  
  /// Determine whether one type is implicitly convertible to another.
  ///
  /// \param t1 The potential source type of the conversion.
  ///
  /// \param t2 The potential destination type of the conversion.
  ///
  /// \param dc The context of the conversion.
  ///
  /// \param unwrappedIUO If non-null, will be set to indicate whether the
  /// conversion force-unwrapped an implicitly-unwrapped optional.
  ///
  /// \returns true if \c t1 can be implicitly converted to \c t2.
  bool isConvertibleTo(Type t1, Type t2, DeclContext *dc,
                       bool *unwrappedIUO = nullptr);

  /// Determine whether one type is explicitly convertible to another,
  /// i.e. using an 'as' expression.
  ///
  /// \param t1 The potential source type of the conversion.
  ///
  /// \param t2 The potential destination type of the conversion.
  ///
  /// \param dc The context of the conversion.
  ///
  /// \returns true if \c t1 can be explicitly converted to \c t2.
  bool isExplicitlyConvertibleTo(Type t1, Type t2, DeclContext *dc);

  /// Determine whether one type is bridged to another type.
  ///
  /// \param t1 The potential source type of the conversion.
  ///
  /// \param t2 The potential destination type of the conversion.
  ///
  /// \param dc The context of the conversion.
  ///
  /// \param unwrappedIUO If non-null, will be set to indicate whether the
  /// conversion force-unwrapped an implicitly-unwrapped optional.
  ///
  /// \returns true if \c t1 can be explicitly converted to \c t2.
  bool isObjCBridgedTo(Type t1, Type t2, DeclContext *dc,
                       bool *unwrappedIUO = nullptr);

  /// Return true if performing a checked cast from one type to another
  /// with the "as!" operator could possibly succeed.
  ///
  /// \param t1 The potential source type of the cast.
  ///
  /// \param t2 The potential destination type of the cast.
  ///
  /// \param dc The context of the cast.
  ///
  /// \returns true if a checked cast from \c t1 to \c t2 may succeed, and
  /// false if it will certainly fail, e.g. because the types are unrelated.
  bool checkedCastMaySucceed(Type t1, Type t2, DeclContext *dc);

  /// Determine whether a constraint of the given kind can be satisfied
  /// by the two types.
  ///
  /// \param t1 The first type of the constraint.
  ///
  /// \param t2 The second type of the constraint.
  ///
  /// \param openArchetypes If true, archetypes are replaced with type
  /// variables, and the result can be interpreted as whether or not the
  /// two types can possibly equal at runtime.
  ///
  /// \param dc The context of the conversion.
  ///
  /// \param unwrappedIUO   If non-null, will be set to \c true if the coercion
  /// or bridge operation force-unwraps an implicitly-unwrapped optional.
  ///
  /// \returns true if \c t1 and \c t2 satisfy the constraint.
  bool typesSatisfyConstraint(Type t1, Type t2,
                              bool openArchetypes,
                              constraints::ConstraintKind kind,
                              DeclContext *dc,
                              bool *unwrappedIUO = nullptr);

  /// If the inputs to an apply expression use a consistent "sugar" type
  /// (that is, a typealias or shorthand syntax) equivalent to the result type
  /// of the function, set the result type of the expression to that sugar type.
  Expr *substituteInputSugarTypeForResult(ApplyExpr *E);

  bool typeCheckAbstractFunctionBodyUntil(AbstractFunctionDecl *AFD,
                                          SourceLoc EndTypeCheckLoc);
  bool typeCheckAbstractFunctionBody(AbstractFunctionDecl *AFD);

  BraceStmt *applyFunctionBuilderBodyTransform(FuncDecl *FD,
                                               BraceStmt *body,
                                               Type builderType);
  bool typeCheckClosureBody(ClosureExpr *closure);

  bool typeCheckTapBody(TapExpr *expr, DeclContext *DC);

  Type typeCheckParameterDefault(Expr *&defaultValue, DeclContext *DC,
                                 Type paramType, bool isAutoClosure = false,
                                 bool canFail = true);

  void typeCheckTopLevelCodeDecl(TopLevelCodeDecl *TLCD);

  void processREPLTopLevel(SourceFile &SF, TopLevelContext &TLC,
                           unsigned StartElem);
  Identifier getNextResponseVariableName(DeclContext *DC);

  void typeCheckDecl(Decl *D);

  static void addImplicitDynamicAttribute(Decl *D);
  void checkDeclAttributes(Decl *D);
  void checkParameterAttributes(ParameterList *params);
  static ValueDecl *findReplacedDynamicFunction(const ValueDecl *d);

<<<<<<< HEAD
  // SWIFT_ENABLE_TENSORFLOW
  // TODO(TF-789): Figure out the proper way to typecheck these.
  void checkDeclDifferentiableAttributes(Decl *D);

  Type checkReferenceOwnershipAttr(VarDecl *D, Type interfaceType,
                                   ReferenceOwnershipAttr *attr);

  virtual void resolveDeclSignature(ValueDecl *VD) override {
    validateDecl(VD);
  }
=======
  static Type checkReferenceOwnershipAttr(VarDecl *D, Type interfaceType,
                                          ReferenceOwnershipAttr *attr);
>>>>>>> 35518d77

  virtual void resolveImplicitConstructors(NominalTypeDecl *nominal) override {
    addImplicitConstructors(nominal);
  }

  virtual void resolveImplicitMember(NominalTypeDecl *nominal, DeclName member) override {
    synthesizeMemberForLookup(nominal, member);
  }

  /// Infer default value witnesses for all requirements in the given protocol.
  void inferDefaultWitnesses(ProtocolDecl *proto);

  /// For a generic requirement in a protocol, make sure that the requirement
  /// set didn't add any requirements to Self or its associated types.
  void checkProtocolSelfRequirements(ValueDecl *decl);

  /// All generic parameters of a generic function must be referenced in the
  /// declaration's type, otherwise we have no way to infer them.
  void checkReferencedGenericParams(GenericContext *dc);

  /// Construct a new generic environment for the given declaration context.
  ///
  /// \param genericParams The generic parameters to validate.
  ///
  /// \param dc The declaration context in which to perform the validation.
  ///
  /// \param outerSignature The generic signature of the outer
  /// context, if not available as part of the \c dc argument (used
  /// for SIL parsing).
  ///
  /// \param allowConcreteGenericParams Whether or not to allow
  /// same-type constraints between generic parameters and concrete types.
  ///
  /// \param additionalRequirements Additional requirements to add
  /// directly to the GSB.
  ///
  /// \param inferenceSources Additional types to infer requirements from.
  ///
  /// \returns the resulting generic signature.
  static GenericSignature checkGenericSignature(
                        GenericParamList *genericParams,
                        DeclContext *dc,
                        GenericSignature outerSignature,
                        bool allowConcreteGenericParams,
                        SmallVector<Requirement, 2> additionalRequirements = {},
                        SmallVector<TypeLoc, 2> inferenceSources = {});

  /// Create a text string that describes the bindings of generic parameters
  /// that are relevant to the given set of types, e.g.,
  /// "[with T = Bar, U = Wibble]".
  ///
  /// \param types The types that will be scanned for generic type parameters,
  /// which will be used in the resulting type.
  ///
  /// \param genericParams The generic parameters to use to resugar any
  /// generic parameters that occur within the types.
  ///
  /// \param substitutions The generic parameter -> generic argument
  /// substitutions that will have been applied to these types.
  /// These are used to produce the "parameter = argument" bindings in the test.
  static std::string
  gatherGenericParamBindingsText(ArrayRef<Type> types,
                              TypeArrayView<GenericTypeParamType> genericParams,
                              TypeSubstitutionFn substitutions);

  /// Check the given set of generic arguments against the requirements in a
  /// generic signature.
  ///
  /// \param dc The context in which the generic arguments should be checked.
  /// \param loc The location at which any diagnostics should be emitted.
  /// \param noteLoc The location at which any notes will be printed.
  /// \param owner The type that owns the generic signature.
  /// \param genericParams The generic parameters being substituted.
  /// \param requirements The requirements against which the generic arguments
  /// should be checked.
  /// \param substitutions Substitutions from interface types of the signature.
  /// \param conformanceOptions The flags to use when checking conformance
  /// requirement.
  /// \param listener The generic check listener used to pick requirements and
  /// notify callers about diagnosed errors.
  static RequirementCheckResult checkGenericArguments(
      DeclContext *dc, SourceLoc loc, SourceLoc noteLoc, Type owner,
      TypeArrayView<GenericTypeParamType> genericParams,
      ArrayRef<Requirement> requirements,
      TypeSubstitutionFn substitutions,
      LookupConformanceFn conformances,
      ConformanceCheckOptions conformanceOptions,
      GenericRequirementsCheckListener *listener = nullptr,
      SubstOptions options = None);

  /// Diagnose if the class has no designated initializers.
  void maybeDiagnoseClassWithoutInitializers(ClassDecl *classDecl);

  ///
  /// Add any implicitly-defined constructors required for the given
  /// struct or class.
  static void addImplicitConstructors(NominalTypeDecl *typeDecl);

  /// Synthesize the member with the given name on the target if applicable,
  /// i.e. if the member is synthesizable and has not yet been added to the
  /// target.
  void synthesizeMemberForLookup(NominalTypeDecl *target, DeclName member);

  /// Pre-check the expression, validating any types that occur in the
  /// expression and folding sequence expressions.
  bool preCheckExpression(Expr *&expr, DeclContext *dc);

  /// Pre-check the body of the given closure, which we are about to
  /// generate constraints for.
  ///
  /// This mutates the body of the closure, but only in ways that should be
  /// valid even if we end up not actually applying the function-builder
  /// transform: it just does a normal pre-check of all the expressions in
  /// the closure.
  FunctionBuilderClosurePreCheck
  preCheckFunctionBuilderClosureBody(ClosureExpr *closure);

  /// \name Name lookup
  ///
  /// Routines that perform name lookup.
  ///
  /// During type checking, these routines should be used instead of
  /// \c MemberLookup and \c UnqualifiedLookup, because these routines will
  /// lazily introduce declarations and (FIXME: eventually) perform recursive
  /// type-checking that the AST-level lookup routines don't.
  ///
  /// @{
private:
  Optional<Type> boolType;

public:
  /// Define the default constructor for the given struct or class.
  static void defineDefaultConstructor(NominalTypeDecl *decl);

  /// Fold the given sequence expression into an (unchecked) expression
  /// tree.
  Expr *foldSequence(SequenceExpr *expr, DeclContext *dc);

  /// Type check the given expression.
  ///
  /// \param expr The expression to type-check, which will be modified in
  /// place.
  ///
  /// \param convertTypePurpose When convertType is specified, this indicates
  /// what the conversion is doing.  This allows diagnostics generation to
  /// produce more specific and helpful error messages when the conversion fails
  /// to be possible.
  ///
  /// \param convertType The type that the expression is being converted to,
  /// or null if the expression is standalone.  If the 'ConvertTypeIsOnlyAHint'
  /// option is specified, then this is only a hint, it doesn't produce a full
  /// conversion constraint. The location information is only used for
  /// diagnostics should the conversion fail; it is safe to pass a TypeLoc
  /// without location information.
  ///
  /// \param options Options that control how type checking is performed.
  ///
  /// \param listener If non-null, a listener that will be notified of important
  /// events in the type checking of this expression, and which can introduce
  /// additional constraints.
  ///
  /// \param baseCS If this type checking process is the simplification of
  /// another constraint system, set the original constraint system. \c null
  /// otherwise
  ///
  /// \returns The type of the top-level expression, or Type() if an
  ///          error occurred.
  Type
  typeCheckExpression(Expr *&expr, DeclContext *dc,
                      TypeLoc convertType = TypeLoc(),
                      ContextualTypePurpose convertTypePurpose = CTP_Unused,
                      TypeCheckExprOptions options = TypeCheckExprOptions(),
                      ExprTypeCheckListener *listener = nullptr,
                      constraints::ConstraintSystem *baseCS = nullptr);

  Type typeCheckExpression(Expr *&expr, DeclContext *dc,
                           ExprTypeCheckListener *listener) {
    return typeCheckExpression(expr, dc, TypeLoc(), CTP_Unused,
                               TypeCheckExprOptions(), listener);
  }

  /// Quote the given typed expression by creating a snippet of code that at
  /// runtime will approximate the given expression using the data structures
  /// from the Quote module. This functionality implements #quote(...).
  ///
  /// The exact runtime representation, and the way how it is constructed are
  /// not set in stone and are undergoing rapid evolution.
  ///
  /// For example, in the current terminology of the Quote model, calling this
  /// method on an expression representing `42` will return an expression
  /// representing `Quote<Int>(Literal(42, TypeName("Int", "s:Si")))`.
  ///
  /// \param expr Typed expression to be quoted.
  ///
  /// \param dc Declaration context in which the result will be typechecked.
  ///
  /// \returns If successful, a typechecked expression that at runtime will
  /// approximate the given expression. If not successful, nullptr (appropriate
  /// error messages will also be emitted as a side effect).
  Expr *quoteExpr(Expr *expr, DeclContext *dc);

  /// Compute the type of quoteExpr given the type of expression.
  ///
  /// This does not require running quoteExpr and can be expressed
  /// by the following rules (where on the left we have the type of expression,
  /// and on the right we have the type of quoteExpr):
  ///
  ///   1) (T1, ..., Tn) -> R => FunctionQuoteN<T1, ... Tn, R>
  ///   2) T                  => Quote<T>
  ///
  /// TODO(TF-735): In the future, we may implement more complicated rules
  /// based on something like ExpressibleByQuoteLiteral.
  Type getTypeOfQuoteExpr(Type exprType, SourceLoc loc);

  /// Compute the type of #unquote given the type of expression.
  ///
  /// This can be expressed by the following rules (where on the left we have
  /// the type of expression, and on the right we have the type of #unquote):
  ///
  ///   1) FunctionQuoteN<T1, ... Tn, R> => (T1, ..., Tn) -> R
  ///   2) Quote<T>                      => T
  ///   3) T                             => <error>
  ///
  /// TODO(TF-735): In the future, we may implement more complicated rules
  /// based on something like ExpressibleByQuoteLiteral.
  Type getTypeOfUnquoteExpr(Type exprType, SourceLoc loc);

  /// Quote the given typed declaration by creating a snippet of code that at
  /// runtime will approximate the given declaration using the data structures
  /// from the Quote module. This functionality implements @quoted.
  ///
  /// The exact runtime representation, and the way how it is constructed are
  /// not set in stone and are undergoing rapid evolution.
  ///
  /// \param decl Typed declaration to be quoted.
  ///
  /// \param dc Declaration context in which the result will be typechecked.
  ///
  /// \returns If successful, a typechecked expression that at runtime will
  /// approximate the given declaration. If not successful, nullptr (appropriate
  /// error messages will also be emitted as a side effect).
  Expr *quoteDecl(Decl *decl, DeclContext *dc);

  /// Compute the type of quoteDecl.
  ///
  /// At the moment, this is simply `Tree` from the Quote model.
  ///
  /// TODO(TF-736): In the future, we may want to infer more precise type
  /// based on the shape of the quoted declaration.
  Type getTypeOfQuoteDecl(SourceLoc loc);

private:
  Type typeCheckExpressionImpl(Expr *&expr, DeclContext *dc,
                               TypeLoc convertType,
                               ContextualTypePurpose convertTypePurpose,
                               TypeCheckExprOptions options,
                               ExprTypeCheckListener &listener,
                               constraints::ConstraintSystem *baseCS);

public:
  /// Type check the given expression and return its type without
  /// applying the solution.
  ///
  /// \param expr The expression to type-check.
  ///
  /// \param referencedDecl Will be set to the declaration that is referenced by
  /// the expression.
  ///
  /// \param allowFreeTypeVariables Whether free type variables are allowed in
  /// the solution, and what to do with them.
  ///
  /// \param listener If non-null, a listener that will be notified of important
  /// events in the type checking of this expression, and which can introduce
  /// additional constraints.
  ///
  /// \returns the type of \p expr on success, Type() otherwise.
  /// FIXME: expr may still be modified...
  Type getTypeOfExpressionWithoutApplying(
      Expr *&expr, DeclContext *dc,
      ConcreteDeclRef &referencedDecl,
      FreeTypeVariableBinding allowFreeTypeVariables =
                              FreeTypeVariableBinding::Disallow,
      ExprTypeCheckListener *listener = nullptr);

  void getPossibleTypesOfExpressionWithoutApplying(
      Expr *&expr, DeclContext *dc, SmallPtrSetImpl<TypeBase *> &types,
      FreeTypeVariableBinding allowFreeTypeVariables =
          FreeTypeVariableBinding::Disallow,
      ExprTypeCheckListener *listener = nullptr);

  /// Return the type of operator function for specified LHS, or a null
  /// \c Type on error.
  FunctionType *getTypeOfCompletionOperator(DeclContext *DC, Expr *LHS,
                                            Identifier opName,
                                            DeclRefKind refKind,
                                            ConcreteDeclRef &referencedDecl);

  /// Check the key-path expression.
  ///
  /// Returns the type of the last component of the key-path.
  Optional<Type> checkObjCKeyPathExpr(DeclContext *dc, KeyPathExpr *expr,
                                      bool requireResultType = false);

  /// Type check whether the given type declaration includes members of
  /// unsupported recursive value types.
  ///
  /// \param decl The declaration to be type-checked. This process will not
  /// modify the declaration.
  void checkDeclCircularity(NominalTypeDecl *decl);

  /// Type check whether the given switch statement exhaustively covers
  /// its domain.
  ///
  /// \param stmt The switch statement to be type-checked.  No modification of
  /// the statement occurs.
  /// \param DC The decl context containing \p stmt.
  /// \param limitChecking The checking process relies on the switch statement
  /// being well-formed.  If it is not, pass true to this flag to run a limited
  /// form of analysis.
  void checkSwitchExhaustiveness(const SwitchStmt *stmt, const DeclContext *DC,
                                 bool limitChecking);

  /// Type check the given expression as a condition, which converts
  /// it to a logic value.
  ///
  /// \param expr The expression to type-check, which will be modified in place
  /// to return a logic value (builtin i1).
  ///
  /// \returns true if an error occurred, false otherwise.
  bool typeCheckCondition(Expr *&expr, DeclContext *dc);

  /// Type check the given 'if' or 'while' statement condition, which
  /// either converts an expression to a logic value or bind variables to the
  /// contents of an Optional.
  ///
  /// \param cond The condition to type-check, which will be modified in place.
  ///
  /// \returns true if an error occurred, false otherwise.
  bool typeCheckStmtCondition(StmtCondition &cond, DeclContext *dc,
                              Diag<> diagnosticForAlwaysTrue);

  /// Determine the semantics of a checked cast operation.
  ///
  /// \param fromType       The source type of the cast.
  /// \param toType         The destination type of the cast.
  /// \param dc             The context of the cast.
  /// \param diagLoc        The location at which to report diagnostics.
  /// \param fromExpr       The expression describing the input operand.
  /// \param diagToRange    The source range of the destination type.
  ///
  /// \returns a CheckedCastKind indicating the semantics of the cast. If the
  /// cast is invalid, Unresolved is returned. If the cast represents an implicit
  /// conversion, Coercion is returned.
  CheckedCastKind typeCheckCheckedCast(Type fromType,
                                       Type toType,
                                       CheckedCastContextKind contextKind,
                                       DeclContext *dc,
                                       SourceLoc diagLoc,
                                       Expr *fromExpr,
                                       SourceRange diagToRange);

  /// Find the Objective-C class that bridges between a value of the given
  /// dynamic type and the given value type.
  ///
  /// \param dc The declaration context from which we will look for
  /// bridging.
  ///
  /// \param dynamicType A dynamic type from which we are bridging. Class and
  /// Objective-C protocol types can be used for bridging.
  ///
  /// \param valueType The value type being queried, e.g., String.
  ///
  /// \returns the Objective-C class type that represents the value
  /// type as an Objective-C class, e.g., \c NSString represents \c
  /// String, or a null type if there is no such type or if the
  /// dynamic type isn't something we can start from.
  Type getDynamicBridgedThroughObjCClass(DeclContext *dc,
                                         Type dynamicType,
                                         Type valueType);

  /// Resolve ambiguous pattern/expr productions inside a pattern using
  /// name lookup information. Must be done before type-checking the pattern.
  Pattern *resolvePattern(Pattern *P, DeclContext *dc,
                          bool isStmtCondition);

  /// Type check the given pattern.
  ///
  /// \param P The pattern to type check.
  /// \param dc The context in which type checking occurs.
  /// \param options Options that control type resolution.
  ///
  /// \returns true if any errors occurred during type checking.
  bool typeCheckPattern(Pattern *P, DeclContext *dc,
                        TypeResolutionOptions options);

  bool typeCheckCatchPattern(CatchStmt *S, DeclContext *dc);

  /// Coerce a pattern to the given type.
  ///
  /// \param P The pattern, which may be modified by this coercion.
  /// \param resolution The type resolution.
  /// \param type the type to coerce the pattern to.
  /// \param options Options describing how to perform this coercion.
  ///
  /// \returns true if an error occurred, false otherwise.
  bool coercePatternToType(Pattern *&P, TypeResolution resolution, Type type,
                           TypeResolutionOptions options,
                           TypeLoc tyLoc = TypeLoc());
  bool typeCheckExprPattern(ExprPattern *EP, DeclContext *DC,
                            Type type);

  /// Coerce the specified parameter list of a ClosureExpr to the specified
  /// contextual type.
  void coerceParameterListToType(ParameterList *P, ClosureExpr *CE, AnyFunctionType *FN);
  
  /// Type-check an initialized variable pattern declaration.
  bool typeCheckBinding(Pattern *&P, Expr *&Init, DeclContext *DC);
  bool typeCheckPatternBinding(PatternBindingDecl *PBD, unsigned patternNumber);

  /// Type-check a for-each loop's pattern binding and sequence together.
  bool typeCheckForEachBinding(DeclContext *dc, ForEachStmt *stmt);

  /// Compute the set of captures for the given function or closure.
  static void computeCaptures(AnyFunctionRef AFR);

  /// Check for invalid captures from stored property initializers.
  static void checkPatternBindingCaptures(NominalTypeDecl *typeDecl);

  /// Change the context of closures in the given initializer
  /// expression to the given context.
  ///
  /// \returns true if any closures were found
  static bool contextualizeInitializer(Initializer *DC, Expr *init);
  static void contextualizeTopLevelCode(TopLevelContext &TLC,
                                        TopLevelCodeDecl *TLCD);

  /// Return the type-of-reference of the given value.
  ///
  /// \param baseType if non-null, return the type of a member reference to
  ///   this value when the base has the given type
  ///
  /// \param UseDC The context of the access.  Some variables have different
  ///   types depending on where they are used.
  ///
  /// \param base The optional base expression of this value reference
  ///
  /// \param wantInterfaceType Whether we want the interface type, if available.
  ///
  /// \param getType Optional callback to extract a type for given declaration.
  Type getUnopenedTypeOfReference(VarDecl *value, Type baseType,
                                  DeclContext *UseDC,
                                  llvm::function_ref<Type(VarDecl *)> getType,
                                  const DeclRefExpr *base = nullptr,
                                  bool wantInterfaceType = false);

  /// Return the type-of-reference of the given value.
  ///
  /// \param baseType if non-null, return the type of a member reference to
  ///   this value when the base has the given type
  ///
  /// \param UseDC The context of the access.  Some variables have different
  ///   types depending on where they are used.
  ///
  /// \param base The optional base expression of this value reference
  ///
  /// \param wantInterfaceType Whether we want the interface type, if available.
  Type getUnopenedTypeOfReference(VarDecl *value, Type baseType,
                                  DeclContext *UseDC,
                                  const DeclRefExpr *base = nullptr,
                                  bool wantInterfaceType = false) {
    return getUnopenedTypeOfReference(
        value, baseType, UseDC,
        [&](VarDecl *var) -> Type {
          if (!var->getInterfaceType() || var->isInvalid())
            return ErrorType::get(Context);

          return wantInterfaceType ? value->getInterfaceType()
                                   : value->getType();
        },
        base, wantInterfaceType);
  }

  /// Retrieve the default type for the given protocol.
  ///
  /// Some protocols, particularly those that correspond to literals, have
  /// default types associated with them. This routine retrieves that default
  /// type.
  ///
  /// \returns the default type, or null if there is no default type for
  /// this protocol.
  Type getDefaultType(ProtocolDecl *protocol, DeclContext *dc);

  /// Convert the given expression to the given type.
  ///
  /// \param expr The expression, which will be updated in place.
  /// \param type The type to convert to.
  /// \param typeFromPattern Optionally, the caller can specify the pattern
  ///   from where the toType is derived, so that we can deliver better fixit.
  ///
  /// \returns true if an error occurred, false otherwise.
  bool convertToType(Expr *&expr, Type type, DeclContext *dc,
                     Optional<Pattern*> typeFromPattern = None);

  /// Coerce the given expression to materializable type, if it
  /// isn't already.
  Expr *coerceToRValue(Expr *expr,
                       llvm::function_ref<Type(Expr *)> getType
                         = [](Expr *expr) { return expr->getType(); },
                       llvm::function_ref<void(Expr *, Type)> setType
                         = [](Expr *expr, Type type) {
                           expr->setType(type);
                         });

  /// Add implicit load expression to given AST, this is sometimes
  /// more complicated than simplify wrapping given root in newly created
  /// `LoadExpr`, because `ForceValueExpr` and `ParenExpr` supposed to appear
  /// only at certain positions in AST.
  Expr *addImplicitLoadExpr(Expr *expr,
                            std::function<Type(Expr *)> getType,
                            std::function<void(Expr *, Type)> setType);

  /// Require that the library intrinsics for working with Optional<T>
  /// exist.
  bool requireOptionalIntrinsics(SourceLoc loc);

  /// Require that the library intrinsics for working with
  /// UnsafeMutablePointer<T> exist.
  bool requirePointerArgumentIntrinsics(SourceLoc loc);

  /// Require that the library intrinsics for creating
  /// array literals exist.
  bool requireArrayLiteralIntrinsics(SourceLoc loc);

  /// Determine whether the given type contains the given protocol.
  ///
  /// \param DC The context in which to check conformance. This affects, for
  /// example, extension visibility.
  ///
  /// \param options Options that control the conformance check.
  ///
  /// \returns the conformance, if \c T conforms to the protocol \c Proto, or
  /// an empty optional.
  static Optional<ProtocolConformanceRef> containsProtocol(
                                             Type T, ProtocolDecl *Proto,
                                             DeclContext *DC,
                                             ConformanceCheckOptions options);

  /// Determine whether the given type conforms to the given protocol.
  ///
  /// Unlike subTypeOfProtocol(), this will return false for existentials of
  /// non-self conforming protocols.
  ///
  /// \param DC The context in which to check conformance. This affects, for
  /// example, extension visibility.
  ///
  /// \param options Options that control the conformance check.
  ///
  /// \param ComplainLoc If valid, then this function will emit diagnostics if
  /// T does not conform to the given protocol. The primary diagnostic will
  /// be placed at this location, with notes for each of the protocol
  /// requirements not satisfied.
  ///
  /// \returns The protocol conformance, if \c T conforms to the
  /// protocol \c Proto, or \c None.
  static Optional<ProtocolConformanceRef> conformsToProtocol(
                                           Type T,
                                           ProtocolDecl *Proto,
                                           DeclContext *DC,
                                           ConformanceCheckOptions options,
                                           SourceLoc ComplainLoc = SourceLoc());

  /// Functor class suitable for use as a \c LookupConformanceFn to look up a
  /// conformance through a particular declaration context using the given
  /// type checker.
  class LookUpConformance {
    DeclContext *dc;

  public:
    explicit LookUpConformance(DeclContext *dc) : dc(dc) { }

    Optional<ProtocolConformanceRef>
    operator()(CanType dependentType,
               Type conformingReplacementType,
               ProtocolDecl *conformedProtocol) const;
  };

  /// Completely check the given conformance.
  void checkConformance(NormalProtocolConformance *conformance);

  /// Check all of the conformances in the given context.
  void checkConformancesInContext(DeclContext *dc,
                                  IterableDeclContext *idc);

  /// Check that the type of the given property conforms to NSCopying.
  Optional<ProtocolConformanceRef> checkConformanceToNSCopying(VarDecl *var);

  /// Derive an implicit declaration to satisfy a requirement of a derived
  /// protocol conformance.
  ///
  /// \param DC           The declaration context where the conformance was
  ///                     defined, either the type itself or an extension
  /// \param TypeDecl     The type for which the requirement is being derived.
  /// \param Requirement  The protocol requirement.
  ///
  /// \returns nullptr if the derivation failed, or the derived declaration
  ///          if it succeeded. If successful, the derived declaration is added
  ///          to TypeDecl's body.
  ValueDecl *deriveProtocolRequirement(DeclContext *DC,
                                       NominalTypeDecl *TypeDecl,
                                       ValueDecl *Requirement);

  /// Derive an implicit type witness for the given associated type in
  /// the conformance of the given nominal type to some known
  /// protocol.
  Type deriveTypeWitness(DeclContext *DC,
                         NominalTypeDecl *nominal,
                         AssociatedTypeDecl *assocType);

  /// Perform unqualified name lookup at the given source location
  /// within a particular declaration context.
  ///
  /// \param dc The declaration context in which to perform name lookup.
  /// \param name The name of the entity to look for.
  /// \param loc The source location at which name lookup occurs.
  /// \param options Options that control name lookup.
  static LookupResult lookupUnqualified(DeclContext *dc, DeclName name,
                                        SourceLoc loc,
                                        NameLookupOptions options
                                          = defaultUnqualifiedLookupOptions);

  /// Perform unqualified type lookup at the given source location
  /// within a particular declaration context.
  ///
  /// \param dc The declaration context in which to perform name lookup.
  /// \param name The name of the entity to look for.
  /// \param loc The source location at which name lookup occurs.
  /// \param options Options that control name lookup.
  LookupResult
  static lookupUnqualifiedType(DeclContext *dc, DeclName name, SourceLoc loc,
                               NameLookupOptions options
                                 = defaultUnqualifiedLookupOptions);

  /// Lookup a member in the given type.
  ///
  /// \param dc The context that needs the member.
  /// \param type The type in which we will look for a member.
  /// \param name The name of the member to look for.
  /// \param options Options that control name lookup.
  ///
  /// \returns The result of name lookup.
  static LookupResult lookupMember(DeclContext *dc, Type type, DeclName name,
                                   NameLookupOptions options
                                     = defaultMemberLookupOptions);

  /// Check whether the given declaration can be written as a
  /// member of the given base type.
  static bool isUnsupportedMemberTypeAccess(Type type, TypeDecl *typeDecl);

  /// Look up a member type within the given type.
  ///
  /// This routine looks for member types with the given name within the
  /// given type.
  ///
  /// \param dc The context that needs the member.
  /// \param type The type in which we will look for a member type.
  /// \param name The name of the member to look for.
  /// \param options Options that control name lookup.
  ///
  /// \returns The result of name lookup.
  static LookupTypeResult lookupMemberType(DeclContext *dc, Type type,
                                           Identifier name,
                                           NameLookupOptions options
                                             = defaultMemberTypeLookupOptions);

  /// Look up the constructors of the given type.
  ///
  /// \param dc The context that needs the constructor.
  /// \param type The type for which we will look for constructors.
  /// \param options Options that control name lookup.
  ///
  /// \returns the constructors found for this type.
  static LookupResult lookupConstructors(DeclContext *dc, Type type,
                                         NameLookupOptions options
                                           = defaultConstructorLookupOptions);

  /// Given an expression that's known to be an infix operator,
  /// look up its precedence group.
  static PrecedenceGroupDecl *
  lookupPrecedenceGroupForInfixOperator(DeclContext *dc, Expr *op);

  static PrecedenceGroupDecl *lookupPrecedenceGroup(DeclContext *dc,
                                                    Identifier name,
                                                    SourceLoc nameLoc);

  /// Given an pre-folded expression, find LHS from the expression if a binary
  /// operator \c name appended to the expression.
  Expr *findLHS(DeclContext *DC, Expr *E, Identifier name);

  /// @}

  /// \name Overload resolution
  ///
  /// Routines that perform overload resolution or provide diagnostics related
  /// to overload resolution.
  /// @{

  /// Compare two declarations to determine whether one is more specialized
  /// than the other.
  ///
  /// A declaration is more specialized than another declaration if its type
  /// is a subtype of the other declaration's type (ignoring the 'self'
  /// parameter of function declarations) and if
  Comparison compareDeclarations(DeclContext *dc,
                                 ValueDecl *decl1,
                                 ValueDecl *decl2);

  /// Build a type-checked reference to the given value.
  Expr *buildCheckedRefExpr(VarDecl *D, DeclContext *UseDC,
                            DeclNameLoc nameLoc, bool Implicit);

  /// Build a reference to a declaration, where name lookup returned
  /// the given set of declarations.
  Expr *buildRefExpr(ArrayRef<ValueDecl *> Decls, DeclContext *UseDC,
                     DeclNameLoc NameLoc, bool Implicit,
                     FunctionRefKind functionRefKind);

  /// Build implicit autoclosure expression wrapping a given expression.
  /// Given expression represents computed result of the closure.
  Expr *buildAutoClosureExpr(DeclContext *DC, Expr *expr,
                             FunctionType *closureType);
  /// @}

  /// Retrieve a specific, known protocol.
  ///
  /// \param loc The location at which we need to look for the protocol.
  /// \param kind The known protocol we're looking for.
  ///
  /// \returns null if the protocol is not available. This represents a
  /// problem with the Standard Library.
  ProtocolDecl *getProtocol(SourceLoc loc, KnownProtocolKind kind);

  /// Retrieve the literal protocol for the given expression.
  ///
  /// \returns the literal protocol, if known and available, or null if the
  /// expression does not have an associated literal protocol.
  ProtocolDecl *getLiteralProtocol(Expr *expr);

  DeclName getObjectLiteralConstructorName(ObjectLiteralExpr *expr);

  Type getObjectLiteralParameterType(ObjectLiteralExpr *expr,
                                     ConstructorDecl *ctor);

  /// Get the module appropriate for looking up standard library types.
  ///
  /// This is "Swift", if that module is imported, or the current module if
  /// we're parsing the standard library.
  static ModuleDecl *getStdlibModule(const DeclContext *dc);

  /// \name Lazy resolution.
  ///
  /// Routines that perform lazy resolution as required for AST operations.
  /// @{
  void resolveTypeWitness(const NormalProtocolConformance *conformance,
                          AssociatedTypeDecl *assocType) override;
  void resolveWitness(const NormalProtocolConformance *conformance,
                      ValueDecl *requirement) override;

  /// \name Resilience diagnostics

  void diagnoseInlinableLocalType(const NominalTypeDecl *NTD);

  /// Used in diagnostic %selects.
  enum class FragileFunctionKind : unsigned {
    Transparent,
    Inlinable,
    AlwaysEmitIntoClient,
    DefaultArgument,
    PropertyInitializer
  };

  static bool diagnoseInlinableDeclRef(SourceLoc loc, ConcreteDeclRef declRef,
                                       const DeclContext *DC,
                                       FragileFunctionKind Kind,
                                       bool TreatUsableFromInlineAsPublic);

  Expr *buildDefaultInitializer(Type type);
  
private:
  static bool diagnoseInlinableDeclRefAccess(SourceLoc loc, const ValueDecl *D,
                                             const DeclContext *DC,
                                             FragileFunctionKind Kind,
                                             bool TreatUsableFromInlineAsPublic);

  /// Given that a declaration is used from a particular context which
  /// exposes it in the interface of the current module, diagnose if it cannot
  /// reasonably be shared.
  static bool diagnoseDeclRefExportability(SourceLoc loc, ConcreteDeclRef declRef,
                                           const DeclContext *DC,
                                           FragileFunctionKind fragileKind);

public:
  /// Given that a type is used from a particular context which
  /// exposes it in the interface of the current module, diagnose if its
  /// generic arguments require the use of conformances that cannot reasonably
  /// be shared.
  ///
  /// This method \e only checks how generic arguments are used; it is assumed
  /// that the declarations involved have already been checked elsewhere.
  static void diagnoseGenericTypeExportability(SourceLoc loc, Type type,
                                               const DeclContext *DC);

  /// Given that \p DC is within a fragile context for some reason, describe
  /// why.
  ///
  /// The second element of the pair is true if references to @usableFromInline
  /// declarations are permitted.
  ///
  /// \see FragileFunctionKind
  static std::pair<FragileFunctionKind, bool>
  getFragileFunctionKind(const DeclContext *DC);

  /// \name Availability checking
  ///
  /// Routines that perform API availability checking and type checking of
  /// potentially unavailable API elements
  /// @{

  /// Returns true if the availability of the witness
  /// is sufficient to safely conform to the requirement in the context
  /// the provided conformance. On return, requiredAvailability holds th
  /// availability levels required for conformance.
  bool
  isAvailabilitySafeForConformance(ProtocolDecl *proto, ValueDecl *requirement,
                                   ValueDecl *witness, DeclContext *dc,
                                   AvailabilityContext &requiredAvailability);

  /// Returns an over-approximation of the range of operating system versions
  /// that could the passed-in location could be executing upon for
  /// the target platform. If MostRefined != nullptr, set to the most-refined
  /// TRC found while approximating.
  static AvailabilityContext
  overApproximateAvailabilityAtLocation(SourceLoc loc, const DeclContext *DC,
                                        const TypeRefinementContext **MostRefined=nullptr);

  /// Walk the AST to build the hierarchy of TypeRefinementContexts
  ///
  /// \param StartElem Where to start for incremental building of refinement
  /// contexts
  static void buildTypeRefinementContextHierarchy(SourceFile &SF,
                                                  unsigned StartElem);

  /// Build the hierarchy of TypeRefinementContexts for the entire
  /// source file, if it has not already been built. Returns the root
  /// TypeRefinementContext for the source file.
  static TypeRefinementContext *getOrBuildTypeRefinementContext(SourceFile *SF);

  /// Returns a diagnostic indicating why the declaration cannot be annotated
  /// with an @available() attribute indicating it is potentially unavailable
  /// or None if this is allowed.
  static Optional<Diag<>>
  diagnosticIfDeclCannotBePotentiallyUnavailable(const Decl *D);

  /// Checks whether a declaration is available when referred to at the given
  /// location (this reference location must be in the passed-in
  /// reference DeclContext).
  /// If the declaration is available, return true.
  /// If the declaration is not available, return false and write the
  /// declaration's availability info to the out parameter
  /// \p OutAvailableRange.
  static bool isDeclAvailable(const Decl *D, SourceLoc referenceLoc,
                              const DeclContext *referenceDC,
                              AvailabilityContext &OutAvailableRange);

  /// Checks whether a declaration should be considered unavailable when
  /// referred to at the given location and, if so, returns the reason why the
  /// declaration is unavailable. Returns None is the declaration is
  /// definitely available.
  static Optional<UnavailabilityReason>
  checkDeclarationAvailability(const Decl *D, SourceLoc referenceLoc,
                               const DeclContext *referenceDC);

  /// Checks an "ignored" expression to see if it's okay for it to be ignored.
  ///
  /// An ignored expression is one that is not nested within a larger
  /// expression or statement.
  void checkIgnoredExpr(Expr *E);

  // Emits a diagnostic, if necessary, for a reference to a declaration
  // that is potentially unavailable at the given source location.
  static void diagnosePotentialUnavailability(const ValueDecl *D,
                                              SourceRange ReferenceRange,
                                              const DeclContext *ReferenceDC,
                                              const UnavailabilityReason &Reason);

  // Emits a diagnostic, if necessary, for a reference to a declaration
  // that is potentially unavailable at the given source location, using
  // Name as the diagnostic name.
  static void diagnosePotentialUnavailability(const Decl *D, DeclName Name,
                                              SourceRange ReferenceRange,
                                              const DeclContext *ReferenceDC,
                                              const UnavailabilityReason &Reason);

  static void diagnosePotentialOpaqueTypeUnavailability(SourceRange ReferenceRange,
                                           const DeclContext *ReferenceDC,
                                           const UnavailabilityReason &Reason);
  
  /// Emits a diagnostic for a reference to a storage accessor that is
  /// potentially unavailable.
  static void diagnosePotentialAccessorUnavailability(
      const AccessorDecl *Accessor, SourceRange ReferenceRange,
      const DeclContext *ReferenceDC, const UnavailabilityReason &Reason,
      bool ForInout);

  /// Returns the availability attribute indicating deprecation if the
  /// declaration is deprecated or null otherwise.
  static const AvailableAttr *getDeprecated(const Decl *D);

  /// Emits a diagnostic for a reference to a declaration that is deprecated.
  /// Callers can provide a lambda that adds additional information (such as a
  /// fixit hint) to the deprecation diagnostic, if it is emitted.
  static void diagnoseIfDeprecated(SourceRange SourceRange,
                                   const DeclContext *ReferenceDC,
                                   const ValueDecl *DeprecatedDecl,
                                   const ApplyExpr *Call);
  /// @}

  /// If LangOptions::DebugForbidTypecheckPrefix is set and the given decl
  /// name starts with that prefix, an llvm fatal_error is triggered.
  /// This is for testing purposes.
  static void checkForForbiddenPrefix(ASTContext &C, DeclBaseName Name);

  /// Check error handling in the given type-checked top-level code.
  static void checkTopLevelErrorHandling(TopLevelCodeDecl *D);
  static void checkFunctionErrorHandling(AbstractFunctionDecl *D);
  static void checkInitializerErrorHandling(Initializer *I, Expr *E);
  static void checkEnumElementErrorHandling(EnumElementDecl *D, Expr *expr);
  static void checkPropertyWrapperErrorHandling(PatternBindingDecl *binding,
                                                Expr *expr);

  // SWIFT_ENABLE_TENSORFLOW
  void checkFunctionBodyCompilerEvaluable(AbstractFunctionDecl *D);

  void addExprForDiagnosis(Expr *E1, Expr *Result) {
    DiagnosedExprs[E1] = Result;
  }
  bool isExprBeingDiagnosed(Expr *E) {
    return DiagnosedExprs.count(E);
  }
  Expr *getExprBeingDiagnosed(Expr *E) {
    return DiagnosedExprs[E];
  }

  /// If an expression references 'self.init' or 'super.init' in an
  /// initializer context, returns the implicit 'self' decl of the constructor.
  /// Otherwise, return nil.
  VarDecl *getSelfForInitDelegationInConstructor(DeclContext *DC,
                                                 UnresolvedDotExpr *ctorRef);

  /// Diagnose assigning variable to itself.
  bool diagnoseSelfAssignment(const Expr *E);

  /// Builds a string representing a "default" generic argument list for
  /// \p typeDecl. In general, this means taking the bound of each generic
  /// parameter. The \p getPreferredType callback can be used to provide a
  /// different type from the bound.
  ///
  /// It may not always be possible to find a single appropriate type for a
  /// particular parameter (say, if it has two bounds). In this case, an
  /// Xcode-style placeholder will be used instead.
  ///
  /// Returns true if the arguments list could be constructed, false if for
  /// some reason it could not.
  static bool getDefaultGenericArgumentsString(
      SmallVectorImpl<char> &buf,
      const GenericTypeDecl *typeDecl,
      llvm::function_ref<Type(const GenericTypeParamDecl *)> getPreferredType =
          [](const GenericTypeParamDecl *) { return Type(); });

  /// Attempt to omit needless words from the name of the given declaration.
  Optional<DeclName> omitNeedlessWords(AbstractFunctionDecl *afd);

  /// Attempt to omit needless words from the name of the given declaration.
  Optional<Identifier> omitNeedlessWords(VarDecl *var);

  /// Calculate edit distance between declaration names.
  static unsigned getCallEditDistance(DeclName writtenName,
                                      DeclName correctedName,
                                      unsigned maxEditDistance);

  enum : unsigned {
    /// Never consider a candidate that's this distance away or worse.
    UnreasonableCallEditDistance = 8,

    /// Don't consider candidates that score worse than the given distance
    /// from the best candidate.
    MaxCallEditDistanceFromBestCandidate = 1
  };

  /// Check for a typo correction.
  void performTypoCorrection(DeclContext *DC,
                             DeclRefKind refKind,
                             Type baseTypeOrNull,
                             NameLookupOptions lookupOptions,
                             TypoCorrectionResults &corrections,
                             GenericSignatureBuilder *gsb = nullptr,
                             unsigned maxResults = 4);

  /// Check if the given decl has a @_semantics attribute that gives it
  /// special case type-checking behavior.
  DeclTypeCheckingSemantics getDeclTypeCheckingSemantics(ValueDecl *decl);

  /// SWIFT_ENABLE_TENSORFLOW
  // Returns the function declaration corresponding to the given function name
  // and lookup context. If the function declaration cannot be resolved, emits a
  // diagnostic and returns nullptr.
  FuncDecl *lookupFuncDecl(
      DeclName funcName, SourceLoc funcNameLoc, Type baseType,
      DeclContext *lookupContext,
      const std::function<bool(FuncDecl *)> &isValidFuncDecl,
      const std::function<void()> &overloadDiagnostic,
      const std::function<void()> &ambiguousDiagnostic,
      const std::function<void()> &notFunctionDiagnostic,
      NameLookupOptions lookupOptions = defaultMemberLookupOptions,
      const Optional<std::function<bool(FuncDecl *)>> &hasValidTypeCtx = None,
      const Optional<std::function<void()>> &invalidTypeCtxDiagnostic = None);

  /// SWIFT_ENABLE_TENSORFLOW
  /// Creates an `IndexSubset` for the given function type, representing
  /// all inferred differentiation parameters.
  /// The differentiation parameters are inferred to be:
  /// - All parameters of the function type that conform to `Differentiable`.
  /// - If the function type's result is a function type (i.e. it is a curried
  ///   method type), then also all parameters of the function result type that
  ///   conform to `Differentiable`.
  static IndexSubset *
  inferDifferentiableParameters(AbstractFunctionDecl *AFD,
                                GenericEnvironment *derivativeGenEnv);
};

/// Temporary on-stack storage and unescaping for encoded diagnostic
/// messages.
///
///
class EncodedDiagnosticMessage {
  llvm::SmallString<128> Buf;

public:
  /// \param S A string with an encoded message
  EncodedDiagnosticMessage(StringRef S)
      : Message(Lexer::getEncodedStringSegment(S, Buf, true, true, ~0U)) {}

  /// The unescaped message to display to the user.
  const StringRef Message;
};

/// Returns true if the given method is an valid implementation of a
/// @dynamicCallable attribute requirement. The method is given to be defined
/// as one of the following: `dynamicallyCall(withArguments:)` or
/// `dynamicallyCall(withKeywordArguments:)`.
bool isValidDynamicCallableMethod(FuncDecl *decl, DeclContext *DC,
                                  bool hasKeywordArguments);

/// Returns true if the given subscript method is an valid implementation of
/// the `subscript(dynamicMember:)` requirement for @dynamicMemberLookup.
/// The method is given to be defined as `subscript(dynamicMember:)`.
bool isValidDynamicMemberLookupSubscript(SubscriptDecl *decl, DeclContext *DC,
                                         bool ignoreLabel = false);

/// Returns true if the given subscript method is an valid implementation of
/// the `subscript(dynamicMember:)` requirement for @dynamicMemberLookup.
/// The method is given to be defined as `subscript(dynamicMember:)` which
/// takes a single non-variadic parameter that conforms to
/// `ExpressibleByStringLiteral` protocol.
bool isValidStringDynamicMemberLookup(SubscriptDecl *decl, DeclContext *DC,
                                      bool ignoreLabel = false);

/// Returns true if the given subscript method is an valid implementation of
/// the `subscript(dynamicMember: {Writable}KeyPath<...>)` requirement for
/// @dynamicMemberLookup.
/// The method is given to be defined as `subscript(dynamicMember:)` which
/// takes a single non-variadic parameter of `{Writable}KeyPath<T, U>` type.
bool isValidKeyPathDynamicMemberLookup(SubscriptDecl *decl,
                                       bool ignoreLabel = false);

/// Compute the wrapped value type for the given property that has attached
/// property wrappers, when the backing storage is known to have the given type.
///
/// \param var A property that has attached property wrappers.
/// \param backingStorageType The type of the backing storage property.
/// \param limit How many levels of unwrapping to perform, where 0 means to return the
/// \c backingStorageType directly and the maximum is the number of attached property wrappers
/// (which will produce the original property type). If not specified, defaults to the maximum.
Type computeWrappedValueType(VarDecl *var, Type backingStorageType,
                             Optional<unsigned> limit = None);
  
/// Build a call to the init(wrappedValue:) initializers of the property
/// wrappers, filling in the given \c value as the original value.
Expr *buildPropertyWrapperInitialValueCall(VarDecl *var,
                                           Type backingStorageType,
                                           Expr *value,
                                           bool ignoreAttributeArgs);
  
/// Whether an overriding declaration requires the 'override' keyword.
enum class OverrideRequiresKeyword {
  /// The keyword is never required.
  Never,
  /// The keyword is always required.
  Always,
  /// The keyword can be implicit; it is not required.
  Implicit,
};

/// Determine whether overriding the given declaration requires a keyword.
OverrideRequiresKeyword overrideRequiresKeyword(ValueDecl *overridden);

/// Compute the type of a member that will be used for comparison when
/// performing override checking.
Type getMemberTypeForComparison(ASTContext &ctx, ValueDecl *member,
                                ValueDecl *derivedDecl = nullptr);

/// Determine whether the given declaration is an override by comparing type
/// information.
bool isOverrideBasedOnType(ValueDecl *decl, Type declTy,
                           ValueDecl *parentDecl, Type parentDeclTy);

/// Determine whether the given declaration is an operator defined in a
/// protocol. If \p type is not null, check specifically whether \p decl
/// could fulfill a protocol requirement for it.
bool isMemberOperator(FuncDecl *decl, Type type);

/// Complain if @objc or dynamic is used without importing Foundation.
void diagnoseAttrsRequiringFoundation(SourceFile &SF);

/// Diagnose any Objective-C method overrides that aren't reflected
/// as overrides in Swift.
bool diagnoseUnintendedObjCMethodOverrides(SourceFile &sf);

/// Diagnose all conflicts between members that have the same
/// Objective-C selector in the same class.
///
/// \param sf The source file for which we are diagnosing conflicts.
///
/// \returns true if there were any conflicts diagnosed.
bool diagnoseObjCMethodConflicts(SourceFile &sf);

/// Diagnose any unsatisfied @objc optional requirements of
/// protocols that conflict with methods.
bool diagnoseObjCUnsatisfiedOptReqConflicts(SourceFile &sf);

/// Retrieve information about the given Objective-C method for
/// diagnostic purposes, to be used with OBJC_DIAG_SELECT in
/// DiagnosticsSema.def.
std::pair<unsigned, DeclName> getObjCMethodDiagInfo(
                                AbstractFunctionDecl *method);

bool areGenericRequirementsSatisfied(const DeclContext *DC,
                                     GenericSignature sig,
                                     SubstitutionMap Substitutions,
                                     bool isExtension);

bool canSatisfy(Type type1, Type type2, bool openArchetypes,
                constraints::ConstraintKind kind, DeclContext *dc);

bool hasDynamicMemberLookupAttribute(Type type,
  llvm::DenseMap<CanType, bool> &DynamicMemberLookupCache);
} // end namespace swift

#endif<|MERGE_RESOLUTION|>--- conflicted
+++ resolved
@@ -1016,21 +1016,12 @@
   void checkParameterAttributes(ParameterList *params);
   static ValueDecl *findReplacedDynamicFunction(const ValueDecl *d);
 
-<<<<<<< HEAD
   // SWIFT_ENABLE_TENSORFLOW
   // TODO(TF-789): Figure out the proper way to typecheck these.
   void checkDeclDifferentiableAttributes(Decl *D);
 
-  Type checkReferenceOwnershipAttr(VarDecl *D, Type interfaceType,
-                                   ReferenceOwnershipAttr *attr);
-
-  virtual void resolveDeclSignature(ValueDecl *VD) override {
-    validateDecl(VD);
-  }
-=======
   static Type checkReferenceOwnershipAttr(VarDecl *D, Type interfaceType,
                                           ReferenceOwnershipAttr *attr);
->>>>>>> 35518d77
 
   virtual void resolveImplicitConstructors(NominalTypeDecl *nominal) override {
     addImplicitConstructors(nominal);
