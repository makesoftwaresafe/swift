//===--- TypeCheckType.h - Type Resolution Code ----------*- C++ -*-===//
//
// This source file is part of the Swift.org open source project
//
// Copyright (c) 2014 - 2018 Apple Inc. and the Swift project authors
// Licensed under Apache License v2.0 with Runtime Library Exception
//
// See https://swift.org/LICENSE.txt for license information
// See https://swift.org/CONTRIBUTORS.txt for the list of Swift project authors
//
//===----------------------------------------------------------------------===//
//
//  This file defines utilities for resolving types.
//
//===----------------------------------------------------------------------===//
#ifndef SWIFT_SEMA_TYPE_CHECK_TYPE_H
#define SWIFT_SEMA_TYPE_CHECK_TYPE_H

#include "swift/AST/Type.h"
#include "swift/AST/Types.h"
#include "swift/AST/TypeResolutionStage.h"
#include "llvm/ADT/None.h"

namespace swift {

class ASTContext;
class TypeRepr;
class ComponentIdentTypeRepr;
class GenericEnvironment;
class GenericSignature;
class GenericSignatureBuilder;

/// Flags that describe the context of type checking a pattern or
/// type.
enum class TypeResolutionFlags : uint16_t {
  /// Whether to allow unspecified types within a pattern.
  AllowUnspecifiedTypes = 1 << 0,

  /// Whether the given type can override the type of a typed pattern.
  OverrideType = 1 << 1,

  /// Whether we are validating the type for SIL.
  // FIXME: Move this flag to TypeResolverContext.
  SILType = 1 << 2,

  /// Whether we are parsing a SIL file.  Not the same as SILType,
  /// because the latter is not set if we're parsing an AST type.
  SILMode = 1 << 3,

  /// Whether this is a resolution based on a non-inferred type pattern.
  FromNonInferredPattern = 1 << 4,

  /// Whether we are at the direct base of a type expression.
  Direct = 1 << 5,

  /// Whether we should not produce diagnostics if the type is invalid.
  SilenceErrors = 1 << 6,

  /// Whether to allow module declaration types.
  AllowModule = 1 << 7,

  /// Make internal @usableFromInline and @inlinable decls visible.
<<<<<<< HEAD
  AllowUsableFromInline = 1 << 10,
=======
  AllowInlinable = 1 << 8,
>>>>>>> 01e0d3f9
};

/// Type resolution contexts that require special handling.
enum class TypeResolverContext : uint8_t {
  /// No special type handling is required.
  None,

  /// Whether we are checking the parameter list of a function.
  AbstractFunctionDecl,

  /// Whether we are checking the parameter list of a subscript.
  SubscriptDecl,

  /// Whether we are checking the parameter list of a closure.
  ClosureExpr,

  /// Whether we are in the input type of a function, or under one level of
  /// tuple type.  This is not set for multi-level tuple arguments.
  /// See also: TypeResolutionFlags::Direct
  FunctionInput,

  /// Whether this is a variadic function input.
  VariadicFunctionInput,

  /// Whether we are in the result type of a function, including multi-level
  /// tuple return values. See also: TypeResolutionFlags::Direct
  FunctionResult,

  /// Whether this is a pattern binding entry.
  PatternBindingDecl,

  /// Whether we are the variable type in a for/in statement.
  ForEachStmt,

  /// Whether we are binding an extension declaration, which limits
  /// the lookup.
  ExtensionBinding,

  /// Whether this type is being used in an expression or local declaration.
  ///
  /// This affects what sort of dependencies are recorded when resolving the
  /// type.
  InExpression,

  /// Whether this type is being used in a cast or coercion expression.
  ExplicitCastExpr,

  /// Whether this type is the value carried in an enum case.
  EnumElementDecl,

  /// Whether this is the payload subpattern of an enum pattern.
  EnumPatternPayload,

  /// Whether we are checking the underlying type of a non-generic typealias.
  TypeAliasDecl,

  /// Whether we are checking the underlying type of a generic typealias.
  GenericTypeAliasDecl,

  /// Whether we are in a requirement of a generic declaration
  GenericRequirement,

  /// Whether we are in a type argument for an optional
  ImmediateOptionalTypeArgument,

  /// Whether this is the type of an editor placeholder.
  EditorPlaceholderExpr,
};

/// Options that determine how type resolution should work.
class TypeResolutionOptions {
  using Context = TypeResolverContext;

  // The "base" type resolution context. This never changes.
  Context base = Context::None;
  // The current type resolution context.
  Context context = Context::None;
  // TypeResolutionFlags
  uint16_t flags = 0;
  static_assert(sizeof(TypeResolutionOptions::flags) ==
                    sizeof(TypeResolutionFlags),
                "Flags size error");

public:
  ~TypeResolutionOptions() = default;
  TypeResolutionOptions(const TypeResolutionOptions &) = default;
  TypeResolutionOptions(TypeResolutionOptions &&) = default;
  TypeResolutionOptions &operator =(const TypeResolutionOptions &) = default;
  TypeResolutionOptions &operator =(TypeResolutionOptions &&) = default;

  // NOTE: Use either setContext() or explicit construction and assignment.
  void operator =(const Context &) = delete;
  void operator =(Context &&) = delete;

  // NOTE: "None" might be more permissive than one wants, therefore no
  // reasonable default context is possible.
  TypeResolutionOptions() = delete;

  TypeResolutionOptions(Context context) : base(context), context(context),
      flags(unsigned(TypeResolutionFlags::Direct)) {}
  // Helper forwarding constructors:
  TypeResolutionOptions(llvm::NoneType) : TypeResolutionOptions(Context::None){}

  /// Test the current type resolution base context.
  bool hasBase(Context context) const { return base == context; }

  /// Get the base type resolution context.
  Context getBaseContext() const { return base; }

  /// Test the current type resolution context.
  bool is(Context context) const { return this->context == context; }

  /// Get the current type resolution context.
  Context getContext() const { return context; }
  /// Set the current type resolution context.
  void setContext(Context newContext) {
    context = newContext;
    flags &= ~unsigned(TypeResolutionFlags::Direct);
  }
  void setContext(llvm::NoneType) { setContext(Context::None); }

  /// Get the current flags.
  TypeResolutionFlags getFlags() const { return TypeResolutionFlags(flags); }

  /// Is this type resolution context an expression.
  bool isAnyExpr() const {
    switch (base) {
    case Context::InExpression:
    case Context::ExplicitCastExpr:
    case Context::ForEachStmt:
    case Context::PatternBindingDecl:
    case Context::EditorPlaceholderExpr:
    case Context::ClosureExpr:
      return true;
    case Context::None:
    case Context::FunctionInput:
    case Context::VariadicFunctionInput:
    case Context::FunctionResult:
    case Context::ExtensionBinding:
    case Context::SubscriptDecl:
    case Context::EnumElementDecl:
    case Context::EnumPatternPayload:
    case Context::TypeAliasDecl:
    case Context::GenericTypeAliasDecl:
    case Context::GenericRequirement:
    case Context::ImmediateOptionalTypeArgument:
    case Context::AbstractFunctionDecl:
      return false;
    }
    llvm_unreachable("unhandled kind");
  }

  /// Determine whether all of the given options are set.
  bool contains(TypeResolutionFlags set) const {
    return !static_cast<bool>(unsigned(set) & ~unsigned(flags));
  }

  friend bool operator==(TypeResolutionOptions lhs, TypeResolutionOptions rhs) {
    return lhs.base == rhs.base && lhs.context == rhs.context &&
           lhs.flags == rhs.flags;
  }

  friend bool operator!=(TypeResolutionOptions lhs, TypeResolutionOptions rhs) {
    return !(lhs == rhs);
  }

  /// Produce type resolution options with additional flags.
  friend TypeResolutionOptions operator|(TypeResolutionOptions lhs,
                                         TypeResolutionFlags rhs) {
    return lhs |= rhs;
  }

  /// Merge additional flags into type resolution options.
  friend TypeResolutionOptions &operator|=(TypeResolutionOptions &lhs,
                                           TypeResolutionFlags rhs) {
    lhs.flags |= unsigned(rhs);
    return lhs;
  }

  /// Test whether any given flag is set in the type resolution options.
  friend bool operator&(TypeResolutionOptions lhs, TypeResolutionFlags rhs) {
    return lhs.flags & unsigned(rhs);
  }

  /// Produce type resolution options with removed flags.
  friend TypeResolutionOptions operator-(TypeResolutionOptions lhs,
                                         TypeResolutionFlags rhs) {
    return lhs -= rhs;
  }

  /// Remove the flags from the type resolution options.
  friend TypeResolutionOptions &operator-=(TypeResolutionOptions &lhs,
                                           TypeResolutionFlags rhs) {
    lhs.flags &= ~unsigned(rhs);
    return lhs;
  }
  /// Strip the contextual options from the given type resolution options.
  inline TypeResolutionOptions withoutContext(bool preserveSIL = false) const {
    auto copy = *this;
    copy.setContext(None);
    // FIXME: Move SILType to TypeResolverContext.
    if (!preserveSIL) copy -= TypeResolutionFlags::SILType;
    return copy;
  }
};

/// A function reference used to "open" the given unbound generic type
/// by introducing generic arguments and constructing a \c BoundGenericType
/// out of them.
///
/// \returns the \c null type on failure.
using OpenUnboundGenericTypeFn = llvm::function_ref<Type(UnboundGenericType *)>;

/// Handles the resolution of types within a given declaration context,
/// which might involve resolving generic parameters to a particular
/// stage.
class TypeResolution {
  DeclContext *dc;
  TypeResolutionStage stage;
  TypeResolutionOptions options;
  OpenUnboundGenericTypeFn unboundTyOpener;

private:
  union {
    /// The generic environment used to map to archetypes.
    GenericEnvironment *genericEnv;

    /// The generic signature
    struct {
      /// The generic signature to use for type resolution.
      GenericSignature genericSig;

      /// The generic signature builder that will answer queries about
      /// generic types.
      mutable GenericSignatureBuilder *builder;
    } complete;
  };

  TypeResolution(DeclContext *dc, TypeResolutionStage stage,
                 TypeResolutionOptions options,
                 OpenUnboundGenericTypeFn unboundTyOpener)
      : dc(dc), stage(stage), options(options),
        unboundTyOpener(unboundTyOpener) {}

  GenericSignatureBuilder *getGenericSignatureBuilder() const;

  /// Retrieves the generic signature for the context, or NULL if there is
  /// no generic signature to resolve types.
  GenericSignature getGenericSignature() const;

public:
  /// Form a type resolution for the structure of a type, which does not
  /// attempt to resolve member types of type parameters to a particular
  /// associated type.
  static TypeResolution forStructural(DeclContext *dc,
                                      TypeResolutionOptions opts,
                                      OpenUnboundGenericTypeFn unboundTyOpener);

  /// Form a type resolution for an interface type, which is a complete
  /// description of the type using generic parameters.
  static TypeResolution forInterface(DeclContext *dc,
                                     TypeResolutionOptions opts,
                                     OpenUnboundGenericTypeFn unboundTyOpener);

  /// Form a type resolution for a contextual type, which is a complete
  /// description of the type using the archetypes of the given declaration
  /// context.
  static TypeResolution forContextual(DeclContext *dc,
                                      TypeResolutionOptions opts,
                                      OpenUnboundGenericTypeFn unboundTyOpener);

  /// Form a type resolution for a contextual type, which is a complete
  /// description of the type using the archetypes of the given generic
  /// environment.
  static TypeResolution forContextual(DeclContext *dc,
                                      GenericEnvironment *genericEnv,
                                      TypeResolutionOptions opts,
                                      OpenUnboundGenericTypeFn unboundTyOpener);

public:
  TypeResolution withOptions(TypeResolutionOptions opts) const;

public:
  /// Retrieve the ASTContext in which this resolution occurs.
  ASTContext &getASTContext() const;

  /// Retrieve the declaration context in which type resolution will be
  /// performed.
  DeclContext *getDeclContext() const { return dc; }

  /// Retrieve the type resolution stage.
  TypeResolutionStage getStage() const { return stage; }

  TypeResolutionOptions getOptions() const { return options; }

  OpenUnboundGenericTypeFn getUnboundTypeOpener() const {
    return unboundTyOpener;
  }

  /// Resolves a TypeRepr to a type.
  ///
  /// Performs name lookup, checking of generic arguments, and so on in order
  /// to create a well-formed type.
  ///
  /// \param TyR The type representation to check.
  /// \param silParams Used to look up generic parameters in SIL mode.
  ///
  /// \returns A well-formed type that is never null, or an \c ErrorType in case of an error.
  Type resolveType(TypeRepr *TyR,
                   GenericParamList *silParams=nullptr) const;

  /// Whether this type resolution uses archetypes (vs. generic parameters).
  bool usesArchetypes() const;

  /// Map the given type (that involves generic parameters)
  Type mapTypeIntoContext(Type type) const;

  /// Resolve a reference to a member type of the given (dependent) base and
  /// name.
  Type resolveDependentMemberType(Type baseTy, DeclContext *DC,
                                  SourceRange baseRange,
                                  ComponentIdentTypeRepr *ref) const;

  /// Resolve an unqualified reference to an associated type or type alias
  /// in a protocol.
  Type resolveSelfAssociatedType(Type baseTy, DeclContext *DC,
                                 Identifier name) const;

  /// Determine whether the given two types are equivalent within this
  /// type resolution context.
  bool areSameType(Type type1, Type type2) const;
};

} // end namespace swift

#endif /* SWIFT_SEMA_TYPE_CHECK_TYPE_H */<|MERGE_RESOLUTION|>--- conflicted
+++ resolved
@@ -60,11 +60,7 @@
   AllowModule = 1 << 7,
 
   /// Make internal @usableFromInline and @inlinable decls visible.
-<<<<<<< HEAD
-  AllowUsableFromInline = 1 << 10,
-=======
-  AllowInlinable = 1 << 8,
->>>>>>> 01e0d3f9
+  AllowUsableFromInline = 1 << 8,
 };
 
 /// Type resolution contexts that require special handling.
