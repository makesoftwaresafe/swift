--- conflicted
+++ resolved
@@ -467,27 +467,17 @@
   GenericEnvironmentID genericEnvID;
   unsigned rawLinkage, isTransparent, isSerialized, isThunk,
       isWithoutactuallyEscapingThunk, isGlobal, inlineStrategy,
-<<<<<<< HEAD
       // SWIFT_ENABLE_TENSORFLOW
       optimizationMode, effect, numSpecAttrs, numDifferentiableAttrs,
-      hasQualifiedOwnership, isWeakLinked;
-=======
-      optimizationMode, effect, numSpecAttrs, hasQualifiedOwnership,
-      isWeakLinked, isDynamic;
->>>>>>> a820992c
+      hasQualifiedOwnership, isWeakLinked, isDynamic;
   ArrayRef<uint64_t> SemanticsIDs;
   SILFunctionLayout::readRecord(
       scratch, rawLinkage, isTransparent, isSerialized, isThunk,
       isWithoutactuallyEscapingThunk, isGlobal, inlineStrategy,
-<<<<<<< HEAD
       // SWIFT_ENABLE_TENSORFLOW
       optimizationMode, effect, numSpecAttrs, numDifferentiableAttrs,
-      hasQualifiedOwnership, isWeakLinked, funcTyID, genericEnvID,
-=======
-      optimizationMode, effect, numSpecAttrs, hasQualifiedOwnership,
-      isWeakLinked, isDynamic, funcTyID, replacedFunctionID, genericEnvID,
->>>>>>> a820992c
-      clangNodeOwnerID, SemanticsIDs);
+      hasQualifiedOwnership, isWeakLinked, isDynamic, funcTyID,
+      replacedFunctionID, genericEnvID, clangNodeOwnerID, SemanticsIDs);
 
   if (funcTyID == 0) {
     LLVM_DEBUG(llvm::dbgs() << "SILFunction typeID is 0.\n");
@@ -2627,28 +2617,17 @@
   GenericEnvironmentID genericEnvID;
   unsigned rawLinkage, isTransparent, isSerialized, isThunk,
       isWithoutactuallyEscapingThunk, isGlobal, inlineStrategy,
-<<<<<<< HEAD
       // SWIFT_ENABLE_TENSORFLOW
       optimizationMode, effect, numSpecAttrs, numDifferentiableAttrs,
-      hasQualifiedOwnership, isWeakLinked;
-=======
-      optimizationMode, effect, numSpecAttrs, hasQualifiedOwnership,
-      isWeakLinked, isDynamic;
->>>>>>> a820992c
+      hasQualifiedOwnership, isWeakLinked, isDynamic;
   ArrayRef<uint64_t> SemanticsIDs;
   SILFunctionLayout::readRecord(
       scratch, rawLinkage, isTransparent, isSerialized, isThunk,
       isWithoutactuallyEscapingThunk, isGlobal, inlineStrategy,
-<<<<<<< HEAD
       optimizationMode, effect, numSpecAttrs,
       // SWIFT_ENABLE_TENSORFLOW
-      numDifferentiableAttrs, hasQualifiedOwnership, isWeakLinked,
-      funcTyID, genericEnvID, clangOwnerID, SemanticsIDs);
-=======
-      optimizationMode, effect, numSpecAttrs, hasQualifiedOwnership,
-      isWeakLinked, isDynamic, funcTyID, replacedFunctionID, genericEnvID,
-      clangOwnerID, SemanticsIDs);
->>>>>>> a820992c
+      numDifferentiableAttrs, hasQualifiedOwnership, isWeakLinked, isDynamic,
+      funcTyID, replacedFunctionID, genericEnvID, clangOwnerID, SemanticsIDs);
   auto linkage = fromStableSILLinkage(rawLinkage);
   if (!linkage) {
     LLVM_DEBUG(llvm::dbgs() << "invalid linkage code " << rawLinkage
