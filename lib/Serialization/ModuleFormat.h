//===--- ModuleFormat.h - The internals of serialized modules ---*- C++ -*-===//
//
// This source file is part of the Swift.org open source project
//
// Copyright (c) 2014 - 2020 Apple Inc. and the Swift project authors
// Licensed under Apache License v2.0 with Runtime Library Exception
//
// See https://swift.org/LICENSE.txt for license information
// See https://swift.org/CONTRIBUTORS.txt for the list of Swift project authors
//
//===----------------------------------------------------------------------===//
///
/// \file
/// Contains various constants and helper types to deal with serialized
/// modules.
///
//===----------------------------------------------------------------------===//

#ifndef SWIFT_SERIALIZATION_MODULEFORMAT_H
#define SWIFT_SERIALIZATION_MODULEFORMAT_H

#include "swift/AST/Decl.h"
#include "swift/AST/FineGrainedDependencyFormat.h"
#include "swift/AST/Types.h"
#include "llvm/ADT/PointerEmbeddedInt.h"
#include "llvm/Bitcode/BitcodeConvenience.h"
#include "llvm/Bitstream/BitCodes.h"

namespace swift {
namespace serialization {

using llvm::PointerEmbeddedInt;
using llvm::BCArray;
using llvm::BCBlob;
using llvm::BCFixed;
using llvm::BCGenericRecordLayout;
using llvm::BCRecordLayout;
using llvm::BCVBR;

/// Magic number for serialized module files.
const unsigned char SWIFTMODULE_SIGNATURE[] = { 0xE2, 0x9C, 0xA8, 0x0E };

/// Alignment of each serialized modules inside a .swift_ast section.
const unsigned char SWIFTMODULE_ALIGNMENT = 4;

/// Serialized module format major version number.
///
/// Always 0 for Swift 1.x - 4.x.
const uint16_t SWIFTMODULE_VERSION_MAJOR = 0;

/// Serialized module format minor version number.
///
/// When the format changes IN ANY WAY, this number should be incremented.
/// To ensure that two separate changes don't silently get merged into one
/// in source control, you should also update the comment to briefly
/// describe what change you made. The content of this comment isn't important;
/// it just ensures a conflict if two people change the module format.
/// Don't worry about adhering to the 80-column limit for this line.
<<<<<<< HEAD
const uint16_t SWIFTMODULE_VERSION_MINOR = 648; // _unavailableFromAsync message
=======
const uint16_t SWIFTMODULE_VERSION_MINOR = 648; // mark_unresolved_move_addr
>>>>>>> a46a3c52

/// A standard hash seed used for all string hashes in a serialized module.
///
/// This is the same as the default used by llvm::djbHash, just provided
/// explicitly here to note that it's part of the format.
const uint32_t SWIFTMODULE_HASH_SEED = 5381;

using DeclIDField = BCFixed<31>;

// TypeID must be the same as DeclID because it is stored in the same way.
using TypeID = DeclID;
using TypeIDField = DeclIDField;

using TypeIDWithBitField = BCFixed<32>;

// ClangTypeID must be the same as DeclID because it is stored in the same way.
using ClangTypeID = TypeID;
using ClangTypeIDField = TypeIDField;

// IdentifierID must be the same as DeclID because it is stored in the same way.
using IdentifierID = DeclID;
using IdentifierIDField = DeclIDField;

// LocalDeclContextID must be the same as DeclID because it is stored in the
// same way.
using LocalDeclContextID = DeclID;
using LocalDeclContextIDField = DeclIDField;

/// Stores either a DeclID or a LocalDeclContextID, using 32 bits.
class DeclContextID {
  int32_t rawValue;
  explicit DeclContextID(int32_t rawValue) : rawValue(rawValue) {}
public:
  DeclContextID() : DeclContextID(0) {}

  static DeclContextID forDecl(DeclID value) {
    assert(value && "should encode null using DeclContextID()");
    assert(llvm::isUInt<31>(value) && "too many DeclIDs");
    return DeclContextID(static_cast<int32_t>(value));
  }
  static DeclContextID forLocalDeclContext(LocalDeclContextID value) {
    assert(value && "should encode null using DeclContextID()");
    assert(llvm::isUInt<31>(value) && "too many LocalDeclContextIDs");
    return DeclContextID(-static_cast<int32_t>(value));
  }

  explicit operator bool() const {
    return rawValue != 0;
  }

  Optional<DeclID> getAsDeclID() const {
    if (rawValue > 0)
      return DeclID(rawValue);
    return None;
  }

  Optional<LocalDeclContextID> getAsLocalDeclContextID() const {
    if (rawValue < 0)
      return LocalDeclContextID(-rawValue);
    return None;
  }

  static DeclContextID getFromOpaqueValue(uint32_t opaqueValue) {
    return DeclContextID(opaqueValue);
  }
  uint32_t getOpaqueValue() const { return rawValue; }
};

class DeclContextIDField : public BCFixed<32> {
public:
  static DeclContextID convert(uint64_t rawValue) {
    assert(llvm::isUInt<32>(rawValue));
    return DeclContextID::getFromOpaqueValue(rawValue);
  }
};

// NormalConformanceID must be the same as DeclID because it is stored
// in the same way.
using NormalConformanceID = DeclID;
using NormalConformanceIDField = DeclIDField;

// GenericSignatureID must be the same as DeclID because it is stored in the
// same way.
using GenericSignatureID = DeclID;
using GenericSignatureIDField = DeclIDField;

// SubstitutionMapID must be the same as DeclID because it is stored in the
// same way.
using SubstitutionMapID = DeclID;
using SubstitutionMapIDField = DeclIDField;

// ModuleID must be the same as IdentifierID because it is stored the same way.
using ModuleID = IdentifierID;
using ModuleIDField = IdentifierIDField;

// SILLayoutID must be the same as DeclID because it is stored in the same way.
using SILLayoutID = DeclID;
using SILLayoutIDField = DeclIDField;

using BitOffset = PointerEmbeddedInt<unsigned, 31>;
using BitOffsetField = BCFixed<31>;

// CharOffset must be the same as BitOffset because it is stored in the
// same way.
using CharOffset = BitOffset;
using CharOffsetField = BitOffsetField;

using FileSizeField = BCVBR<16>;
using FileModTimeOrContentHashField = BCVBR<16>;
using FileHashField = BCVBR<16>;

// These IDs must \em not be renumbered or reordered without incrementing
// the module version.
enum class OpaqueReadOwnership : uint8_t {
  Owned,
  Borrowed,
  OwnedOrBorrowed,
};
using OpaqueReadOwnershipField = BCFixed<2>;

// These IDs must \em not be renumbered or reordered without incrementing
// the module version.
enum class ReadImplKind : uint8_t {
  Stored = 0,
  Get,
  Inherited,
  Address,
  Read,
};
using ReadImplKindField = BCFixed<3>;

// These IDs must \em not be renumbered or reordered without incrementing
// the module version.
enum class WriteImplKind : uint8_t {
  Immutable = 0,
  Stored,
  StoredWithObservers,
  InheritedWithObservers,
  Set,
  MutableAddress,
  Modify,
};
using WriteImplKindField = BCFixed<3>;

// These IDs must \em not be renumbered or reordered without incrementing
// the module version.
enum class ReadWriteImplKind : uint8_t {
  Immutable = 0,
  Stored,
  MutableAddress,
  MaterializeToTemporary,
  Modify,
  StoredWithDidSet,
  InheritedWithDidSet,
};
using ReadWriteImplKindField = BCFixed<3>;

// These IDs must \em not be renumbered or reordered without incrementing
// the module version.
enum class StaticSpellingKind : uint8_t {
  None = 0,
  KeywordStatic,
  KeywordClass,
};
using StaticSpellingKindField = BCFixed<2>;

// These IDs must \em not be renumbered or reordered without incrementing
// the module version.
enum class FunctionTypeRepresentation : uint8_t {
  Swift = 0,
  Block,
  Thin,
  CFunctionPointer,
};
using FunctionTypeRepresentationField = BCFixed<4>;

// These IDs must \em not be renumbered or reordered without incrementing
// the module version.
enum class DifferentiabilityKind : uint8_t {
  NonDifferentiable = 0,
  Forward,
  Reverse,
  Normal,
  Linear,
};
using DifferentiabilityKindField = BCFixed<3>;

// These IDs must \em not be renumbered or reordered without incrementing the
// module version.
enum class AutoDiffDerivativeFunctionKind : uint8_t {
  JVP = 0,
  VJP
};
using AutoDiffDerivativeFunctionKindField = BCFixed<1>;

enum class ForeignErrorConventionKind : uint8_t {
  ZeroResult,
  NonZeroResult,
  ZeroPreservedResult,
  NilResult,
  NonNilError,
};

using ForeignErrorConventionKindField = BCFixed<3>;

// These IDs must \em not be renumbered or reordered without incrementing
// the module version.
enum class SILFunctionTypeRepresentation : uint8_t {
  Thick = 0,
  Block,
  Thin,
  CFunctionPointer,
  
  FirstSIL = 8,
  Method = FirstSIL,
  ObjCMethod,
  WitnessMethod,
  Closure,
};
using SILFunctionTypeRepresentationField = BCFixed<4>;

// These IDs must \em not be renumbered or reordered without incrementing
// the module version.
enum class SILCoroutineKind : uint8_t {
  None = 0,
  YieldOnce = 1,
  YieldMany = 2,
};
using SILCoroutineKindField = BCFixed<2>;

// These IDs must \em not be renumbered or reordered without incrementing
// the module version.
enum OperatorKind : uint8_t {
  Infix = 0,
  Prefix,
  Postfix,
  PrecedenceGroup,  // only for cross references
};
// This is currently required to have the same width as AccessorKindField.
using OperatorKindField = BCFixed<4>;

// These IDs must \em not be renumbered or reordered without incrementing
// the module version.
enum AccessorKind : uint8_t {
  Get = 0,
  Set,
  WillSet,
  DidSet,
  Address,
  MutableAddress,
  Read,
  Modify,
};
using AccessorKindField = BCFixed<4>;

using AccessorCountField = BCFixed<3>;

// These IDs must \em not be renumbered or reordered without incrementing
// the module version.
enum CtorInitializerKind : uint8_t {
  Designated = 0,
  Convenience = 1,
  Factory = 2,
  ConvenienceFactory = 3,
};
using CtorInitializerKindField = BCFixed<2>;

// These IDs must \em not be renumbered or reordered without incrementing
// the module version.
enum class ParamDeclSpecifier : uint8_t {
  Default = 0,
  InOut = 1,
  Shared = 2,
  Owned = 3,
};
using ParamDeclSpecifierField = BCFixed<2>;

// These IDs must \em not be renumbered or reordered without incrementing
// the module version.
enum class VarDeclIntroducer : uint8_t {
  Let = 0,
  Var = 1
};
using VarDeclIntroducerField = BCFixed<1>;

// These IDs must \em not be renumbered or reordered without incrementing
// the module version.
enum class ParameterConvention : uint8_t {
  Indirect_In,
  Indirect_Inout,
  Indirect_InoutAliasable,
  Direct_Owned,
  Direct_Unowned,
  Direct_Guaranteed,
  Indirect_In_Guaranteed,
  Indirect_In_Constant,
};
using ParameterConventionField = BCFixed<4>;

// These IDs must \em not be renumbered or reordered without incrementing
// the module version.
enum class SILParameterDifferentiability : uint8_t {
  DifferentiableOrNotApplicable = 0,
  NotDifferentiable,
};

// These IDs must \em not be renumbered or reordered without incrementing
// the module version.
enum class ResultConvention : uint8_t {
  Indirect,
  Owned,
  Unowned,
  UnownedInnerPointer,
  Autoreleased,
};
using ResultConventionField = BCFixed<3>;

// These IDs must \em not be renumbered or reordered without incrementing
// the module version.
enum class SILResultDifferentiability : uint8_t {
  DifferentiableOrNotApplicable = 0,
  NotDifferentiable,
};

// These IDs must \em not be renumbered or reordered without incrementing
// the module version.
enum MetatypeRepresentation : uint8_t {
  MR_None, MR_Thin, MR_Thick, MR_ObjC
};
using MetatypeRepresentationField = BCFixed<2>;

// These IDs must \em not be renumbered or reordered without incrementing
// the module version.
enum class SelfAccessKind : uint8_t {
  NonMutating = 0,
  Mutating,
  Consuming,
};
using SelfAccessKindField = BCFixed<2>;
  
/// Translates an operator decl fixity to a Serialization fixity, whose values
/// are guaranteed to be stable.
static inline OperatorKind getStableFixity(OperatorFixity fixity) {
  switch (fixity) {
  case OperatorFixity::Prefix:
    return Prefix;
  case OperatorFixity::Postfix:
    return Postfix;
  case OperatorFixity::Infix:
    return Infix;
  }
  llvm_unreachable("Unhandled case in switch");
}

/// Translates a stable Serialization fixity back to an AST operator fixity.
static inline OperatorFixity getASTOperatorFixity(OperatorKind fixity) {
  switch (fixity) {
  case Prefix:
    return OperatorFixity::Prefix;
  case Postfix:
    return OperatorFixity::Postfix;
  case Infix:
    return OperatorFixity::Infix;
  case PrecedenceGroup:
    llvm_unreachable("Not an operator kind");
  }
  llvm_unreachable("Unhandled case in switch");
}

// These IDs must \em not be renumbered or reordered without incrementing
// the module version.
enum GenericRequirementKind : uint8_t {
  Conformance = 0,
  SameType    = 1,
  Superclass  = 2,
  Layout = 3,
};
using GenericRequirementKindField = BCFixed<2>;

// These IDs must \em not be renumbered or reordered without incrementing
// the module version.
enum LayoutRequirementKind : uint8_t {
  UnknownLayout = 0,
  TrivialOfExactSize = 1,
  TrivialOfAtMostSize = 2,
  Trivial = 3,
  RefCountedObject = 4,
  NativeRefCountedObject = 5,
  Class = 6,
  NativeClass = 7
};
using LayoutRequirementKindField = BCFixed<3>;

// These IDs must \em not be renumbered or reordered without incrementing
// the module version.
enum Associativity : uint8_t {
  NonAssociative = 0,
  LeftAssociative,
  RightAssociative
};
using AssociativityField = BCFixed<2>;

// These IDs must \em not be renumbered or reordered without incrementing
// the module version.
enum ReferenceOwnership : uint8_t {
  Strong = 0,
  Weak,
  Unowned,
  Unmanaged,
};
using ReferenceOwnershipField = BCFixed<2>;

// These IDs must \em not be renumbered or reordered without incrementing
// the module version.
enum ValueOwnership : uint8_t {
  Default = 0,
  InOut,
  Shared,
  Owned
};
using ValueOwnershipField = BCFixed<2>;

// These IDs must \em not be renumbered or reordered without incrementing
// the module version.
enum class DefaultArgumentKind : uint8_t {
  None = 0,
  Normal,
  FileID,
  FileIDSpelledAsFile,
  FilePath,
  FilePathSpelledAsFile,
  Line,
  Column,
  Function,
  Inherited,
  DSOHandle,
  NilLiteral,
  EmptyArray,
  EmptyDictionary,
  StoredProperty,
};
using DefaultArgumentField = BCFixed<4>;

// These IDs must \em not be renumbered or reordered without incrementing
// the module version.
enum LibraryKind : uint8_t {
  Library = 0,
  Framework
};
using LibraryKindField = BCFixed<1>;

// These IDs must \em not be renumbered or reordered without incrementing
// the module version.
enum class AccessLevel : uint8_t {
  Private = 0,
  FilePrivate,
  Internal,
  Public,
  Open,
};
using AccessLevelField = BCFixed<3>;

// These IDs must \em not be renumbered or reordered without incrementing
// the module version.
enum class DeclNameKind: uint8_t {
  Normal,
  Subscript,
  Constructor,
  Destructor
};

// These IDs must \em not be renumbered or reordered without incrementing
// the module version.
enum SpecialIdentifierID : uint8_t {
  /// Special IdentifierID value for the Builtin module.
  BUILTIN_MODULE_ID = 0,
  /// Special IdentifierID value for the current module.
  CURRENT_MODULE_ID,
  /// Special value for the module for imported Objective-C headers.
  OBJC_HEADER_MODULE_ID,
  /// Special value for the special subscript name
  SUBSCRIPT_ID,
  /// Special value for the special constructor name
  CONSTRUCTOR_ID,
  /// Special value for the special destructor name
  DESTRUCTOR_ID,

  /// The number of special Identifier IDs. This value should never be encoded;
  /// it should only be used to count the number of names above. As such, it
  /// is correct and necessary to add new values above this one.
  NUM_SPECIAL_IDS
};

// These IDs must \em not be renumbered or reordered without incrementing
// the module version.
enum class EnumElementRawValueKind : uint8_t {
  /// No raw value serialized.
  None = 0,
  /// Integer literal.
  IntegerLiteral,
  /// TODO: Float, string, char, etc.
};

using EnumElementRawValueKindField = BCFixed<4>;

// These IDs must \em not be renumbered or reordered without incrementing
// the module version.
enum class ResilienceExpansion : uint8_t {
  Minimal = 0,
  Maximal,
};

// These IDs must \em not be renumbered or reordered without incrementing
// the module version.
enum class ImportControl : uint8_t {
  /// `import FooKit`
  Normal = 0,
  /// `@_exported import FooKit`
  Exported,
  /// `@_uncheckedImplementationOnly import FooKit`
  ImplementationOnly
};
using ImportControlField = BCFixed<2>;

// These IDs must \em not be renumbered or reordered without incrementing
// the module version.
enum class ClangDeclPathComponentKind : uint8_t {
  Record = 0,
  Enum,
  Namespace,
  Typedef,
  TypedefAnonDecl,
  ObjCInterface,
  ObjCProtocol,
};

// Encodes a VersionTuple:
//
//  Major
//  Minor
//  Subminor
//  HasMinor
//  HasSubminor
#define BC_AVAIL_TUPLE\
    BCVBR<5>,\
    BCVBR<5>,\
    BCVBR<4>,\
    BCFixed<1>,\
    BCFixed<1>

#define LIST_VER_TUPLE_PIECES(X)\
  X##_Major, X##_Minor, X##_Subminor, X##_HasMinor, X##_HasSubminor
#define DEF_VER_TUPLE_PIECES(X) unsigned LIST_VER_TUPLE_PIECES(X)
#define DECODE_VER_TUPLE(X)\
  if (X##_HasMinor) {\
    if (X##_HasSubminor)\
      X = llvm::VersionTuple(X##_Major, X##_Minor, X##_Subminor);\
    else\
      X = llvm::VersionTuple(X##_Major, X##_Minor);\
    }\
  else X = llvm::VersionTuple(X##_Major);
#define ENCODE_VER_TUPLE(X, X_Expr)\
    unsigned X##_Major = 0, X##_Minor = 0, X##_Subminor = 0,\
             X##_HasMinor = 0, X##_HasSubminor = 0;\
    const auto &X##_Val = X_Expr;\
    if (X##_Val.hasValue()) {\
      const auto &Y = X##_Val.getValue();\
      X##_Major = Y.getMajor();\
      X##_Minor = Y.getMinor().getValueOr(0);\
      X##_Subminor = Y.getSubminor().getValueOr(0);\
      X##_HasMinor = Y.getMinor().hasValue();\
      X##_HasSubminor = Y.getSubminor().hasValue();\
    }

/// The various types of blocks that can occur within a serialized Swift
/// module.
///
/// Some of these are shared with the swiftdoc format, which is a stable format.
/// Be very very careful when renumbering them.
enum BlockID {
  /// The module block, which contains all of the other blocks (and in theory
  /// allows a single file to contain multiple modules).
  MODULE_BLOCK_ID = llvm::bitc::FIRST_APPLICATION_BLOCKID,

  /// The control block, which contains all of the information that needs to
  /// be validated prior to committing to loading the serialized module.
  ///
  /// This is part of a stable format and must not be renumbered!
  ///
  /// \sa control_block
  CONTROL_BLOCK_ID,

  /// The input block, which contains all the files this module depends on.
  ///
  /// \sa input_block
  INPUT_BLOCK_ID,

  /// The "decls-and-types" block, which contains all of the declarations that
  /// come from this module.
  ///
  /// Types are also stored here, so that types that just wrap a Decl don't need
  /// a separate entry in the file.
  ///
  /// \sa decls_block
  DECLS_AND_TYPES_BLOCK_ID,

  /// The identifier block, which contains all of the strings used in
  /// identifiers in the module.
  ///
  /// Unlike other blocks in the file, all data within this block is completely
  /// opaque. Offsets into this block should point directly into the blob at a
  /// null-terminated UTF-8 string.
  IDENTIFIER_DATA_BLOCK_ID,

  /// The index block, which contains cross-referencing information for the
  /// module.
  ///
  /// \sa index_block
  INDEX_BLOCK_ID,

  /// The block for SIL functions.
  ///
  /// \sa sil_block
  SIL_BLOCK_ID,

  /// The index block for SIL functions.
  ///
  /// \sa sil_index_block
  SIL_INDEX_BLOCK_ID,

  /// A sub-block of the control block that contains configuration options
  /// needed to successfully load this module.
  ///
  /// \sa options_block
  OPTIONS_BLOCK_ID,

  /// The declaration member-tables index block, a sub-block of the index block.
  ///
  /// \sa decl_member_tables_block
  DECL_MEMBER_TABLES_BLOCK_ID,

  /// The module documentation container block, which contains all other
  /// documentation blocks.
  ///
  /// This is part of a stable format and must not be renumbered!
  MODULE_DOC_BLOCK_ID = 96,

  /// The comment block, which contains documentation comments.
  ///
  /// This is part of a stable format and must not be renumbered!
  ///
  /// \sa comment_block
  COMMENT_BLOCK_ID,

  /// The module source location container block, which contains all other
  /// source location blocks.
  ///
  /// This is part of a stable format and should not be renumbered.
  ///
  /// Though we strive to keep the format stable, breaking the format of
  /// .swiftsourceinfo doesn't have consequences as serious as breaking the
  /// format of .swiftdoc because .swiftsourceinfo file is for local development
  /// use only.
  MODULE_SOURCEINFO_BLOCK_ID = 192,

  /// The source location block, which contains decl locations.
  ///
  /// This is part of a stable format and should not be renumbered.
  ///
  /// Though we strive to keep the format stable, breaking the format of
  /// .swiftsourceinfo doesn't have consequences as serious as breaking the
  /// format
  /// of .swiftdoc because .swiftsourceinfo file is for local development use
  /// only.
  ///
  /// \sa decl_locs_block
  DECL_LOCS_BLOCK_ID,

  /// The incremental dependency information block.
  ///
  /// This is part of a stable format and should not be renumbered.
  INCREMENTAL_INFORMATION_BLOCK_ID =
      fine_grained_dependencies::INCREMENTAL_INFORMATION_BLOCK_ID,
};

/// The record types within the control block.
///
/// Be VERY VERY careful when changing this block; it is also used by the
/// swiftdoc format, which \e must \e remain \e stable. Adding new records is
/// okay---they will be ignored---but modifying existing ones must be done
/// carefully. You may need to update the swiftdoc version in DocFormat.h.
///
/// \sa CONTROL_BLOCK_ID
namespace control_block {
  enum {
    METADATA = 1,
    MODULE_NAME,
    TARGET,
    SDK_NAME,
    REVISION,
    IS_OSSA
  };

  using MetadataLayout = BCRecordLayout<
    METADATA, // ID
    BCFixed<16>, // Module format major version
    BCFixed<16>, // Module format minor version
    BCVBR<8>, // length of "short version string" in the blob
    BCVBR<8>, // length of "short compatibility version string" in the blob
    BCVBR<17>, // User module format major version
    BCVBR<17>, // User module format minor version
    BCVBR<17>, // User module format sub-minor version
    BCVBR<17>, // User module format build version
    BCBlob // misc. version information
  >;

  using ModuleNameLayout = BCRecordLayout<
    MODULE_NAME,
    BCBlob
  >;

  using TargetLayout = BCRecordLayout<
    TARGET,
    BCBlob // LLVM triple
  >;

  using SDKNameLayout = BCRecordLayout<
    SDK_NAME,
    BCBlob
  >;

  using RevisionLayout = BCRecordLayout<
    REVISION,
    BCBlob
  >;

  using IsOSSALayout = BCRecordLayout<
    IS_OSSA,
    BCFixed<1>
  >;
}

/// The record types within the options block (a sub-block of the control
/// block).
///
/// \sa OPTIONS_BLOCK_ID
namespace options_block {
  enum {
    SDK_PATH = 1,
    XCC,
    IS_SIB,
    IS_STATIC_LIBRARY,
    HAS_HERMETIC_SEAL_AT_LINK,
    IS_TESTABLE,
    RESILIENCE_STRATEGY,
    ARE_PRIVATE_IMPORTS_ENABLED,
    IS_IMPLICIT_DYNAMIC_ENABLED,
    IS_ALLOW_MODULE_WITH_COMPILER_ERRORS_ENABLED,
    MODULE_ABI_NAME,
    IS_CONCURRENCY_CHECKED,
  };

  using SDKPathLayout = BCRecordLayout<
    SDK_PATH,
    BCBlob // path
  >;

  using XCCLayout = BCRecordLayout<
    XCC,
    BCBlob // -Xcc flag, as string
  >;

  using IsSIBLayout = BCRecordLayout<
    IS_SIB,
    BCFixed<1> // Is this an intermediate file?
  >;

  using IsStaticLibraryLayout = BCRecordLayout<
    IS_STATIC_LIBRARY
  >;

  using HasHermeticSealAtLinkLayout = BCRecordLayout<
    HAS_HERMETIC_SEAL_AT_LINK
  >;

  using IsTestableLayout = BCRecordLayout<
    IS_TESTABLE
  >;

  using ArePrivateImportsEnabledLayout = BCRecordLayout<
    ARE_PRIVATE_IMPORTS_ENABLED
  >;

  using IsImplicitDynamicEnabledLayout = BCRecordLayout<
    IS_IMPLICIT_DYNAMIC_ENABLED
  >;

  using ResilienceStrategyLayout = BCRecordLayout<
    RESILIENCE_STRATEGY,
    BCFixed<2>
  >;

  using IsAllowModuleWithCompilerErrorsEnabledLayout = BCRecordLayout<
    IS_ALLOW_MODULE_WITH_COMPILER_ERRORS_ENABLED
  >;

  using ModuleABINameLayout = BCRecordLayout<
    MODULE_ABI_NAME,
    BCBlob
  >;

  using IsConcurrencyCheckedLayout = BCRecordLayout<
    IS_CONCURRENCY_CHECKED
  >;
}

/// The record types within the input block.
///
/// \sa INPUT_BLOCK_ID
namespace input_block {
  enum {
    IMPORTED_MODULE = 1,
    LINK_LIBRARY,
    IMPORTED_HEADER,
    IMPORTED_HEADER_CONTENTS,
    MODULE_FLAGS, // [unused]
    SEARCH_PATH,
    FILE_DEPENDENCY,
    DEPENDENCY_DIRECTORY,
    MODULE_INTERFACE_PATH,
    IMPORTED_MODULE_SPIS,
  };

  using ImportedModuleLayout = BCRecordLayout<
    IMPORTED_MODULE,
    ImportControlField, // import kind
    BCFixed<1>,         // scoped?
    BCFixed<1>,         // has spis?
    BCBlob // module name, with submodule path pieces separated by \0s.
           // If the 'scoped' flag is set, the final path piece is an access
           // path within the module.
  >;

  using ImportedModuleLayoutSPI = BCRecordLayout<
    IMPORTED_MODULE_SPIS,
    BCBlob // SPI names, separated by \0s
  >;

  using LinkLibraryLayout = BCRecordLayout<
    LINK_LIBRARY,
    LibraryKindField, // kind
    BCFixed<1>, // forced?
    BCBlob // library name
  >;

  using ImportedHeaderLayout = BCRecordLayout<
    IMPORTED_HEADER,
    BCFixed<1>, // exported?
    FileSizeField, // file size (for validation)
    FileHashField, // file hash (for validation)
    BCBlob // file path
  >;

  using ImportedHeaderContentsLayout = BCRecordLayout<
    IMPORTED_HEADER_CONTENTS,
    BCBlob
  >;

  using SearchPathLayout = BCRecordLayout<
    SEARCH_PATH,
    BCFixed<1>, // framework?
    BCFixed<1>, // system?
    BCBlob      // path
  >;

  using FileDependencyLayout = BCRecordLayout<
    FILE_DEPENDENCY,
    FileSizeField,                 // file size (for validation)
    FileModTimeOrContentHashField, // mtime or content hash (for validation)
    BCFixed<1>,                    // are we reading mtime (0) or hash (1)?
    BCFixed<1>,                    // SDK-relative?
    BCVBR<8>,                      // subpath-relative index (0=none)
    BCBlob                         // path
  >;

  using DependencyDirectoryLayout = BCRecordLayout<
    DEPENDENCY_DIRECTORY,
    BCBlob
  >;

  using ModuleInterfaceLayout = BCRecordLayout<
    MODULE_INTERFACE_PATH,
    BCBlob // file path
  >;

}

/// The record types within the "decls-and-types" block.
///
/// \sa DECLS_AND_TYPES_BLOCK_ID
namespace decls_block {
  enum RecordKind : uint8_t {
#define RECORD(Id) Id,
#define RECORD_VAL(Id, Value) Id = Value,
#include "DeclTypeRecordNodes.def"
  };

  using ClangTypeLayout = BCRecordLayout<
    CLANG_TYPE,
    BCArray<BCVBR<6>>
  >;

  /// A flag to mark a decl as being invalid
  using ErrorFlagLayout = BCRecordLayout<
    ERROR_FLAG
  >;

  /// A placeholder for invalid types
  using ErrorTypeLayout = BCRecordLayout<
    ERROR_TYPE,
    TypeIDField // original type (if any)
  >;

  using BuiltinAliasTypeLayout = BCRecordLayout<
    BUILTIN_ALIAS_TYPE,
    DeclIDField, // typealias decl
    TypeIDField  // canonical type (a fallback)
  >;

  using TypeAliasTypeLayout = BCRecordLayout<
    NAME_ALIAS_TYPE,
    DeclIDField,      // typealias decl
    TypeIDField,      // parent type
    TypeIDField,      // underlying type
    TypeIDField,      // substituted type
    SubstitutionMapIDField // substitution map
  >;

  using GenericTypeParamTypeLayout = BCRecordLayout<GENERIC_TYPE_PARAM_TYPE,
    BCFixed<1>,  // type sequence?
    DeclIDField, // generic type parameter decl or depth
    BCVBR<4> // index + 1, or zero if we have a generic type
            // parameter decl
  >;

  using DependentMemberTypeLayout = BCRecordLayout<
    DEPENDENT_MEMBER_TYPE,
    TypeIDField,      // base type
    DeclIDField       // associated type decl
  >;
  using NominalTypeLayout = BCRecordLayout<
    NOMINAL_TYPE,
    DeclIDField, // decl
    TypeIDField  // parent
  >;

  using ParenTypeLayout = BCRecordLayout<
    PAREN_TYPE,
    TypeIDField         // inner type
  >;

  using TupleTypeLayout = BCRecordLayout<
    TUPLE_TYPE
  >;

  using TupleTypeEltLayout = BCRecordLayout<
    TUPLE_TYPE_ELT,
    IdentifierIDField,  // name
    TypeIDField         // type
  >;

  using FunctionTypeLayout = BCRecordLayout<
    FUNCTION_TYPE,
    TypeIDField, // output
    FunctionTypeRepresentationField, // representation
    ClangTypeIDField, // type
    BCFixed<1>,  // noescape?
    BCFixed<1>,   // concurrent?
    BCFixed<1>,   // async?
    BCFixed<1>,   // throws?
    DifferentiabilityKindField, // differentiability kind
    TypeIDField   // global actor
    // trailed by parameters
  >;

  using FunctionParamLayout = BCRecordLayout<
    FUNCTION_PARAM,
    IdentifierIDField,   // name
    IdentifierIDField,   // internal label
    TypeIDField,         // type
    BCFixed<1>,          // vararg?
    BCFixed<1>,          // autoclosure?
    BCFixed<1>,          // non-ephemeral?
    ValueOwnershipField, // inout, shared or owned?
    BCFixed<1>,          // isolated
    BCFixed<1>,          // noDerivative?
    BCFixed<1>           // compileTimeConst
  >;

  using MetatypeTypeLayout = BCRecordLayout<
    METATYPE_TYPE,
    TypeIDField,                       // instance type
    MetatypeRepresentationField        // representation
  >;

  using ExistentialMetatypeTypeLayout = BCRecordLayout<
    EXISTENTIAL_METATYPE_TYPE,
    TypeIDField,                       // instance type
    MetatypeRepresentationField        // representation
  >;

  using PrimaryArchetypeTypeLayout = BCRecordLayout<
    PRIMARY_ARCHETYPE_TYPE,
    GenericSignatureIDField, // generic environment
    BCVBR<4>, // generic type parameter depth
    BCVBR<4>  // index + 1, or zero if we have a generic type parameter decl
  >;

  using OpenedArchetypeTypeLayout = BCRecordLayout<
    OPENED_ARCHETYPE_TYPE,
    TypeIDField         // the existential type
  >;
  
  using OpaqueArchetypeTypeLayout = BCRecordLayout<
    OPAQUE_ARCHETYPE_TYPE,
    DeclIDField,           // the opaque type decl
    SubstitutionMapIDField // the arguments
  >;
  
  using NestedArchetypeTypeLayout = BCRecordLayout<
    NESTED_ARCHETYPE_TYPE,
    TypeIDField, // root archetype
    TypeIDField // interface type relative to root
  >;

  using SequenceArchetypeTypeLayout = BCRecordLayout<
    SEQUENCE_ARCHETYPE_TYPE,
    GenericSignatureIDField, // generic environment
    BCVBR<4>,                // generic type parameter depth
    BCVBR<4> // index + 1, or zero if we have a generic type
             // parameter decl
  >;

  using DynamicSelfTypeLayout = BCRecordLayout<
    DYNAMIC_SELF_TYPE,
    TypeIDField          // self type
  >;

  using ProtocolCompositionTypeLayout = BCRecordLayout<
    PROTOCOL_COMPOSITION_TYPE,
    BCFixed<1>,          // has AnyObject constraint
    BCArray<TypeIDField> // protocols
  >;

  using BoundGenericTypeLayout = BCRecordLayout<
    BOUND_GENERIC_TYPE,
    DeclIDField, // generic decl
    TypeIDField, // parent
    BCArray<TypeIDField> // generic arguments
  >;

  using GenericFunctionTypeLayout = BCRecordLayout<
    GENERIC_FUNCTION_TYPE,
    TypeIDField,         // output
    FunctionTypeRepresentationField, // representation
    BCFixed<1>,          // concurrent?
    BCFixed<1>,          // async?
    BCFixed<1>,          // throws?
    DifferentiabilityKindField, // differentiability kind
    TypeIDField,         // global actor
    GenericSignatureIDField // generic signture

    // trailed by parameters
  >;

  using SILFunctionTypeLayout = BCRecordLayout<
    SIL_FUNCTION_TYPE,
    BCFixed<1>,                         // concurrent?
    BCFixed<1>,                         // async?
    SILCoroutineKindField, // coroutine kind
    ParameterConventionField, // callee convention
    SILFunctionTypeRepresentationField, // representation
    BCFixed<1>,            // pseudogeneric?
    BCFixed<1>,            // noescape?
    DifferentiabilityKindField, // differentiability kind
    BCFixed<1>,            // error result?
    BCVBR<6>,              // number of parameters
    BCVBR<5>,              // number of yields
    BCVBR<5>,              // number of results
    GenericSignatureIDField, // invocation generic signature
    SubstitutionMapIDField, // invocation substitutions
    SubstitutionMapIDField, // pattern substitutions
    ClangTypeIDField,      // clang function type, for foreign conventions
    BCArray<TypeIDField>   // parameter types/conventions, alternating
                           // followed by result types/conventions, alternating
                           // followed by error result type/convention
    // Optionally a protocol conformance (for witness_methods)
    // Optionally a substitution map (for substituted function types)
  >;
  
  using SILBlockStorageTypeLayout = BCRecordLayout<
    SIL_BLOCK_STORAGE_TYPE,
    TypeIDField            // capture type
  >;

  using SILLayoutLayout = BCRecordLayout<
    SIL_LAYOUT,
    GenericSignatureIDField,    // generic signature
    BCVBR<8>,                   // number of fields
    BCArray<TypeIDWithBitField> // field types with mutability
  >;

  using SILBoxTypeLayout = BCRecordLayout<
    SIL_BOX_TYPE,
    SILLayoutIDField,     // layout
    SubstitutionMapIDField // substitutions
  >;

  template <unsigned Code>
  using SyntaxSugarTypeLayout = BCRecordLayout<
    Code,
    TypeIDField // element type
  >;

  using ArraySliceTypeLayout = SyntaxSugarTypeLayout<ARRAY_SLICE_TYPE>;
  using OptionalTypeLayout = SyntaxSugarTypeLayout<OPTIONAL_TYPE>;
  using VariadicSequenceTypeLayout = SyntaxSugarTypeLayout<VARIADIC_SEQUENCE_TYPE>;

  using DictionaryTypeLayout = BCRecordLayout<
    DICTIONARY_TYPE,
    TypeIDField, // key type
    TypeIDField  // value type
  >;

  using ReferenceStorageTypeLayout = BCRecordLayout<
    REFERENCE_STORAGE_TYPE,
    ReferenceOwnershipField, // ownership
    TypeIDField              // implementation type
  >;

  using UnboundGenericTypeLayout = BCRecordLayout<
    UNBOUND_GENERIC_TYPE,
    DeclIDField, // generic decl
    TypeIDField  // parent
  >;

  using TypeAliasLayout = BCRecordLayout<
    TYPE_ALIAS_DECL,
    IdentifierIDField, // name
    DeclContextIDField,// context decl
    TypeIDField, // underlying type
    TypeIDField, // interface type (no longer used)
    BCFixed<1>,  // implicit flag
    GenericSignatureIDField, // generic environment
    AccessLevelField, // access level
    BCArray<TypeIDField> // dependency types
    // Trailed by generic parameters (if any).
  >;

  using GenericTypeParamDeclLayout = BCRecordLayout<GENERIC_TYPE_PARAM_DECL,
    IdentifierIDField, // name
    BCFixed<1>,        // implicit flag
    BCFixed<1>,        // type sequence?
    BCVBR<4>,          // depth
    BCVBR<4>           // index
  >;

  using AssociatedTypeDeclLayout = BCRecordLayout<
    ASSOCIATED_TYPE_DECL,
    IdentifierIDField,   // name
    DeclContextIDField,  // context decl
    TypeIDField,         // default definition
    BCFixed<1>,          // implicit flag
    BCArray<DeclIDField> // overridden associated types
  >;

  using StructLayout = BCRecordLayout<
    STRUCT_DECL,
    IdentifierIDField,      // name
    DeclContextIDField,     // context decl
    BCFixed<1>,             // implicit flag
    BCFixed<1>,             // isObjC
    GenericSignatureIDField, // generic environment
    AccessLevelField,       // access level
    BCVBR<4>,               // number of conformances
    BCVBR<4>,               // number of inherited types
    BCArray<TypeIDField>    // inherited types, followed by dependency types
    // Trailed by the generic parameters (if any), the members record, and
    // finally conformance info (if any).
  >;

  using EnumLayout = BCRecordLayout<
    ENUM_DECL,
    IdentifierIDField,      // name
    DeclContextIDField,     // context decl
    BCFixed<1>,             // implicit flag
    BCFixed<1>,             // isObjC
    GenericSignatureIDField, // generic environment
    TypeIDField,            // raw type
    AccessLevelField,       // access level
    BCVBR<4>,               // number of conformances
    BCVBR<4>,               // number of inherited types
    BCArray<TypeIDField>    // inherited types, followed by dependency types
    // Trailed by the generic parameters (if any), the members record, and
    // finally conformance info (if any).
  >;

  using ClassLayout = BCRecordLayout<
    CLASS_DECL,
    IdentifierIDField,      // name
    DeclContextIDField,     // context decl
    BCFixed<1>,             // implicit?
    BCFixed<1>,             // explicitly objc?
    BCFixed<1>,             // Explicitly actor?
    BCFixed<1>,             // inherits convenience initializers from its superclass?
    BCFixed<1>,             // has missing designated initializers?
    GenericSignatureIDField, // generic environment
    TypeIDField,            // superclass
    AccessLevelField,       // access level
    BCVBR<4>,               // number of conformances
    BCVBR<4>,               // number of inherited types
    BCArray<TypeIDField>    // inherited types, followed by dependency types
    // Trailed by the generic parameters (if any), the members record, and
    // finally conformance info (if any).
  >;

  using ProtocolLayout = BCRecordLayout<
    PROTOCOL_DECL,
    IdentifierIDField,      // name
    DeclContextIDField,     // context decl
    BCFixed<1>,             // implicit flag
    BCFixed<1>,             // class-bounded?
    BCFixed<1>,             // objc?
    AccessLevelField,       // access level
    BCVBR<4>,               // number of inherited types
    BCArray<TypeIDField>    // inherited types, followed by dependency types
    // Trailed by the generic parameters (if any), the members record, and
    // the default witness table record
  >;

  /// A default witness table for a protocol.
  using DefaultWitnessTableLayout = BCRecordLayout<
    DEFAULT_WITNESS_TABLE,
    BCArray<DeclIDField>
    // An array of requirement / witness pairs
  >;

  using ConstructorLayout = BCRecordLayout<
    CONSTRUCTOR_DECL,
    DeclContextIDField, // context decl
    BCFixed<1>,  // failable?
    BCFixed<1>,  // IUO result?
    BCFixed<1>,  // implicit?
    BCFixed<1>,  // objc?
    BCFixed<1>,  // stub implementation?
    BCFixed<1>,  // async?
    BCFixed<1>,  // throws?
    CtorInitializerKindField,  // initializer kind
    GenericSignatureIDField, // generic environment
    DeclIDField, // overridden decl
    AccessLevelField, // access level
    BCFixed<1>,   // requires a new vtable slot
    BCFixed<1>,   // 'required' but overridden is not (used for recovery)
    BCVBR<5>,     // number of parameter name components
    BCArray<IdentifierIDField> // name components,
                               // followed by TypeID dependencies
    // This record is trailed by:
    // - its generic parameters, if any
    // - its parameter patterns,
    // - the foreign error convention, if any
    // - inlinable body text, if any
  >;

  using VarLayout = BCRecordLayout<
    VAR_DECL,
    IdentifierIDField, // name
    DeclContextIDField,  // context decl
    BCFixed<1>,   // implicit?
    BCFixed<1>,   // explicitly objc?
    BCFixed<1>,   // static?
    VarDeclIntroducerField,   // introducer
    BCFixed<1>,   // is getter mutating?
    BCFixed<1>,   // is setter mutating?
    BCFixed<1>,   // is this the backing storage for a lazy property?
    BCFixed<1>,   // top level global?
    DeclIDField,  // if this is a lazy property, this is the backing storage
    OpaqueReadOwnershipField,   // opaque read ownership
    ReadImplKindField,   // read implementation
    WriteImplKindField,   // write implementation
    ReadWriteImplKindField,   // read-write implementation
    AccessorCountField, // number of accessors
    TypeIDField,  // interface type
    BCFixed<1>,   // IUO value?
    DeclIDField,  // overridden decl
    AccessLevelField, // access level
    AccessLevelField, // setter access, if applicable
    DeclIDField, // opaque return type decl
    BCFixed<2>,  // # of property wrapper backing properties
    BCVBR<4>,    // total number of vtable entries introduced by all accessors
    BCArray<TypeIDField> // accessors, backing properties, and dependencies
  >;

  using ParamLayout = BCRecordLayout<
    PARAM_DECL,
    IdentifierIDField,       // argument name
    IdentifierIDField,       // parameter name
    DeclContextIDField,      // context decl
    ParamDeclSpecifierField, // specifier
    TypeIDField,             // interface type
    BCFixed<1>,              // isIUO?
    BCFixed<1>,              // isVariadic?
    BCFixed<1>,              // isAutoClosure?
    BCFixed<1>,              // isIsolated?
    BCFixed<1>,              // isCompileTimeConst?
    DefaultArgumentField,    // default argument kind
    BCBlob                   // default argument text
  >;

  using FuncLayout = BCRecordLayout<
    FUNC_DECL,
    DeclContextIDField,  // context decl
    BCFixed<1>,   // implicit?
    BCFixed<1>,   // is 'static' or 'class'?
    StaticSpellingKindField, // spelling of 'static' or 'class'
    BCFixed<1>,   // isObjC?
    SelfAccessKindField,   // self access kind
    BCFixed<1>,   // has forced static dispatch?
    BCFixed<1>,   // async?
    BCFixed<1>,   // throws?
    GenericSignatureIDField, // generic environment
    TypeIDField,  // result interface type
    BCFixed<1>,   // IUO result?
    DeclIDField,  // operator decl
    DeclIDField,  // overridden function
    BCFixed<1>,   // whether the overridden decl affects ABI
    BCVBR<5>,     // 0 for a simple name, otherwise the number of parameter name
                  // components plus one
    AccessLevelField, // access level
    BCFixed<1>,   // requires a new vtable slot
    DeclIDField,  // opaque result type decl
    BCFixed<1>,   // isUserAccessible?
    BCArray<IdentifierIDField> // name components,
                               // followed by TypeID dependencies
    // The record is trailed by:
    // - its _silgen_name, if any
    // - its generic parameters, if any
    // - body parameter patterns
    // - the foreign error convention, if any
    // - inlinable body text, if any
  >;
  
  using OpaqueTypeLayout = BCRecordLayout<
    OPAQUE_TYPE_DECL,
    DeclContextIDField, // decl context
    DeclIDField, // naming decl
    GenericSignatureIDField, // interface generic signature
    TypeIDField, // interface type for opaque type
    GenericSignatureIDField, // generic environment
    SubstitutionMapIDField, // optional substitution map for underlying type
    AccessLevelField // access level
    // trailed by generic parameters
  >;

  // TODO: remove the unnecessary FuncDecl components here
  using AccessorLayout = BCRecordLayout<
    ACCESSOR_DECL,
    DeclContextIDField,  // context decl
    BCFixed<1>,   // implicit?
    BCFixed<1>,   // is 'static' or 'class'?
    StaticSpellingKindField, // spelling of 'static' or 'class'
    BCFixed<1>,   // isObjC?
    SelfAccessKindField,   // self access kind
    BCFixed<1>,   // has forced static dispatch?
    BCFixed<1>,   // async?
    BCFixed<1>,   // throws?
    GenericSignatureIDField, // generic environment
    TypeIDField,  // result interface type
    BCFixed<1>,   // IUO result?
    DeclIDField,  // overridden function
    BCFixed<1>,   // whether the overridden decl affects ABI
    DeclIDField,  // AccessorStorageDecl
    AccessorKindField, // accessor kind
    AccessLevelField, // access level
    BCFixed<1>,   // requires a new vtable slot
    BCFixed<1>,   // is transparent
    BCArray<IdentifierIDField> // name components,
                               // followed by TypeID dependencies
    // The record is trailed by:
    // - its _silgen_name, if any
    // - its generic parameters, if any
    // - body parameter patterns
    // - the foreign error convention, if any
    // - inlinable body text, if any
  >;

  using PatternBindingLayout = BCRecordLayout<
    PATTERN_BINDING_DECL,
    DeclContextIDField, // context decl
    BCFixed<1>,  // implicit flag
    BCFixed<1>,  // static?
    StaticSpellingKindField, // spelling of 'static' or 'class'
    BCVBR<3>,    // numpatterns
    BCArray<DeclContextIDField> // init contexts
    // The patterns trail the record.
  >;

  template <unsigned Code>
  using UnaryOperatorLayout = BCRecordLayout<
    Code, // ID field
    IdentifierIDField,  // name
    DeclContextIDField  // context decl
  >;

  using PrefixOperatorLayout = UnaryOperatorLayout<PREFIX_OPERATOR_DECL>;
  using PostfixOperatorLayout = UnaryOperatorLayout<POSTFIX_OPERATOR_DECL>;

  using InfixOperatorLayout = BCRecordLayout<
    INFIX_OPERATOR_DECL,
    IdentifierIDField, // name
    DeclContextIDField,// context decl
    DeclIDField        // precedence group
  >;

  using PrecedenceGroupLayout = BCRecordLayout<
    PRECEDENCE_GROUP_DECL,
    IdentifierIDField, // name
    DeclContextIDField,// context decl
    AssociativityField,// associativity
    BCFixed<1>,        // assignment
    BCVBR<2>,          // numHigherThan
    BCArray<DeclIDField> // higherThan, followed by lowerThan
  >;

  using EnumElementLayout = BCRecordLayout<
    ENUM_ELEMENT_DECL,
    DeclContextIDField,// context decl
    BCFixed<1>,  // implicit?
    BCFixed<1>,  // has payload?
    EnumElementRawValueKindField,  // raw value kind
    BCFixed<1>,  // implicit raw value?
    BCFixed<1>,  // negative raw value?
    IdentifierIDField, // raw value
    BCVBR<5>, // number of parameter name components
    BCArray<IdentifierIDField> // name components,

    // The record is trailed by:
    // - its argument parameters, if any
  >;

  using SubscriptLayout = BCRecordLayout<
    SUBSCRIPT_DECL,
    DeclContextIDField, // context decl
    BCFixed<1>,  // implicit?
    BCFixed<1>,  // objc?
    BCFixed<1>,   // is getter mutating?
    BCFixed<1>,   // is setter mutating?
    OpaqueReadOwnershipField,   // opaque read ownership
    ReadImplKindField,   // read implementation
    WriteImplKindField,   // write implementation
    ReadWriteImplKindField,   // read-write implementation
    AccessorCountField, // number of accessors
    GenericSignatureIDField, // generic environment
    TypeIDField, // element interface type
    BCFixed<1>,  // IUO element?
    DeclIDField, // overridden decl
    AccessLevelField, // access level
    AccessLevelField, // setter access, if applicable
    StaticSpellingKindField,    // is subscript static?
    BCVBR<5>,    // number of parameter name components
    DeclIDField, // opaque return type decl
    BCVBR<4>,    // total number of vtable entries introduced by all accessors
    BCArray<IdentifierIDField> // name components,
                               // followed by DeclID accessors,
                               // followed by TypeID dependencies
    // Trailed by:
    // - generic parameters, if any
    // - the indices pattern
  >;

  using ExtensionLayout = BCRecordLayout<
    EXTENSION_DECL,
    TypeIDField, // extended type
    DeclIDField, // extended nominal
    DeclContextIDField, // context decl
    BCFixed<1>,  // implicit flag
    GenericSignatureIDField,  // generic environment
    BCVBR<4>,    // # of protocol conformances
    BCVBR<4>,    // number of inherited types
    BCArray<TypeIDField> // inherited types, followed by TypeID dependencies
    // Trailed by the generic parameter lists, members record, and then
    // conformance info (if any).
  >;

  using DestructorLayout = BCRecordLayout<
    DESTRUCTOR_DECL,
    DeclContextIDField, // context decl
    BCFixed<1>,  // implicit?
    BCFixed<1>,  // objc?
    GenericSignatureIDField // generic environment
    // This record is trailed by its inlinable body text
  >;

  using InlinableBodyTextLayout = BCRecordLayout<
    INLINABLE_BODY_TEXT,
    BCBlob // body text
  >;

  using ParameterListLayout = BCRecordLayout<
    PARAMETERLIST,
    BCArray<DeclIDField> // params
  >;

  using ParenPatternLayout = BCRecordLayout<
    PAREN_PATTERN
    // The sub-pattern trails the record.
  >;

  using TuplePatternLayout = BCRecordLayout<
    TUPLE_PATTERN,
    TypeIDField, // type
    BCVBR<5>     // arity
    // The elements trail the record.
  >;

  using TuplePatternEltLayout = BCRecordLayout<
    TUPLE_PATTERN_ELT,
    IdentifierIDField     // label
    // The element pattern trails the record.
  >;

  using NamedPatternLayout = BCRecordLayout<
    NAMED_PATTERN,
    DeclIDField, // associated VarDecl
    TypeIDField  // type
  >;

  using AnyPatternLayout = BCRecordLayout<
    ANY_PATTERN,
    TypeIDField  // type
    // FIXME: is the type necessary?
  >;

  using TypedPatternLayout = BCRecordLayout<
    TYPED_PATTERN,
    TypeIDField  // associated type
    // The sub-pattern trails the record.
  >;

  using BindingPatternLayout = BCRecordLayout<
    VAR_PATTERN,
    BCFixed<1>  // isLet?
    // The sub-pattern trails the record.
  >;

  using GenericParamListLayout = BCRecordLayout<
    GENERIC_PARAM_LIST,
    BCArray<DeclIDField>        // the GenericTypeParamDecls
  >;

  using GenericSignatureLayout = BCRecordLayout<
    GENERIC_SIGNATURE,
    BCArray<TypeIDField>         // generic parameter types
  >;

  using SubstitutionMapLayout = BCRecordLayout<
    SUBSTITUTION_MAP,
    GenericSignatureIDField,     // generic signature
    BCVBR<5>,                    // # of conformances
    BCArray<TypeIDField>         // replacement types
    // Conformances trail the record.
  >;

  using SILGenericSignatureLayout = BCRecordLayout<
    SIL_GENERIC_SIGNATURE,
    BCArray<TypeIDField>         // (generic parameter name, sugared interface
                                 //  type) pairs
  >;

  using GenericRequirementLayout = BCRecordLayout<
    GENERIC_REQUIREMENT,
    GenericRequirementKindField, // requirement kind
    TypeIDField,                 // subject type
    TypeIDField                  // constraint type
  >;

  using LayoutRequirementLayout = BCRecordLayout<
    LAYOUT_REQUIREMENT,
    LayoutRequirementKindField,  // requirement kind
    TypeIDField,                 // type being constrained
    BCVBR<16>,                   // size
    BCVBR<8>                     // alignment
  >;

  using AssociatedTypeLayout = BCRecordLayout<
    ASSOCIATED_TYPE,
    DeclIDField                  // associated type decl
  >;

  /// Specifies the private discriminator string for a private declaration. This
  /// identifies the declaration's original source file in some opaque way.
  using PrivateDiscriminatorLayout = BCRecordLayout<
    PRIVATE_DISCRIMINATOR,
    IdentifierIDField  // discriminator string, as an identifier
  >;

  using LocalDiscriminatorLayout = BCRecordLayout<
    LOCAL_DISCRIMINATOR,
    BCVBR<2> // context-scoped discriminator counter
  >;

  using FilenameForPrivateLayout = BCRecordLayout<
    FILENAME_FOR_PRIVATE,
    IdentifierIDField  // the file name, as an identifier
  >;

  /// A placeholder for lack of concrete conformance information.
  using AbstractProtocolConformanceLayout = BCRecordLayout<
    ABSTRACT_PROTOCOL_CONFORMANCE,
    DeclIDField // the protocol
  >;

  /// A placeholder for an invalid conformance.
  using InvalidProtocolConformanceLayout = BCRecordLayout<
    INVALID_PROTOCOL_CONFORMANCE
  >;

  using NormalProtocolConformanceLayout = BCRecordLayout<
    NORMAL_PROTOCOL_CONFORMANCE,
    DeclIDField, // the protocol
    DeclContextIDField, // the decl that provided this conformance
    BCVBR<5>, // type mapping count
    BCVBR<5>, // value mapping count
    BCVBR<5>, // requirement signature conformance count
    BCFixed<1>, // unchecked
    BCArray<DeclIDField>
    // The array contains type witnesses, then value witnesses.
    // Requirement signature conformances follow, then the substitution records
    // for the associated types.
  >;

  using SelfProtocolConformanceLayout = BCRecordLayout<
    SELF_PROTOCOL_CONFORMANCE,
    DeclIDField // the protocol
  >;

  using SpecializedProtocolConformanceLayout = BCRecordLayout<
    SPECIALIZED_PROTOCOL_CONFORMANCE,
    TypeIDField,           // conforming type
    SubstitutionMapIDField // substitution map
    // trailed by the underlying conformance
  >;

  using InheritedProtocolConformanceLayout = BCRecordLayout<
    INHERITED_PROTOCOL_CONFORMANCE,
    TypeIDField // the conforming type
  >;

  using BuiltinProtocolConformanceLayout = BCRecordLayout<
    BUILTIN_PROTOCOL_CONFORMANCE,
    TypeIDField, // the conforming type
    DeclIDField, // the protocol
    GenericSignatureIDField, // the generic signature
    BCFixed<2> // the builtin conformance kind
    // the (optional) conditional requirements follow
  >;

  // Refers to a normal protocol conformance in the given module via its id.
  using NormalProtocolConformanceIdLayout = BCRecordLayout<
    NORMAL_PROTOCOL_CONFORMANCE_ID,
    NormalConformanceIDField // the normal conformance ID
  >;

  using ProtocolConformanceXrefLayout = BCRecordLayout<
    PROTOCOL_CONFORMANCE_XREF,
    DeclIDField, // the protocol being conformed to
    DeclIDField, // the nominal type of the conformance
    ModuleIDField // the module in which the conformance can be found
  >;

  using MembersLayout = BCRecordLayout<
    MEMBERS,
    BCArray<DeclIDField>
  >;

  using XRefLayout = BCRecordLayout<
    XREF,
    ModuleIDField,  // base module ID
    BCVBR<4>        // xref path length (cannot be 0)
  >;

  using XRefTypePathPieceLayout = BCRecordLayout<
    XREF_TYPE_PATH_PIECE,
    IdentifierIDField, // name
    IdentifierIDField, // private discriminator
    BCFixed<1>,        // restrict to protocol extension
    BCFixed<1>         // imported from Clang?
  >;
  
  using XRefOpaqueReturnTypePathPieceLayout = BCRecordLayout<
    XREF_OPAQUE_RETURN_TYPE_PATH_PIECE,
    IdentifierIDField // mangled name of defining decl
  >;

  using XRefValuePathPieceLayout = BCRecordLayout<
    XREF_VALUE_PATH_PIECE,
    TypeIDField,       // type
    IdentifierIDField, // name
    BCFixed<1>,        // restrict to protocol extension
    BCFixed<1>,        // imported from Clang?
    BCFixed<1>         // static?
  >;

  using XRefInitializerPathPieceLayout = BCRecordLayout<
    XREF_INITIALIZER_PATH_PIECE,
    TypeIDField,             // type
    BCFixed<1>,              // restrict to protocol extension
    BCFixed<1>,              // imported from Clang?
    CtorInitializerKindField // initializer kind
  >;

  using XRefExtensionPathPieceLayout = BCRecordLayout<
    XREF_EXTENSION_PATH_PIECE,
    ModuleIDField,       // module ID
    GenericSignatureIDField  // for a constrained extension,
                             // the generic signature
  >;

  using XRefOperatorOrAccessorPathPieceLayout = BCRecordLayout<
    XREF_OPERATOR_OR_ACCESSOR_PATH_PIECE,
    IdentifierIDField, // name
    AccessorKindField  // accessor kind OR operator fixity
  >;
  static_assert(std::is_same<AccessorKindField, OperatorKindField>::value,
                "accessor kinds and operator kinds are not compatible");

  using XRefGenericParamPathPieceLayout = BCRecordLayout<
    XREF_GENERIC_PARAM_PATH_PIECE,
    BCVBR<5>, // depth
    BCVBR<5>  // index
  >;

  using SILGenNameDeclAttrLayout = BCRecordLayout<
    SILGenName_DECL_ATTR,
    BCFixed<1>, // implicit flag
    BCBlob      // _silgen_name
  >;

  using CDeclDeclAttrLayout = BCRecordLayout<
    CDecl_DECL_ATTR,
    BCFixed<1>, // implicit flag
    BCBlob      // _silgen_name
  >;

  using SPIAccessControlDeclAttrLayout = BCRecordLayout<
    SPIAccessControl_DECL_ATTR,
    BCArray<IdentifierIDField>  // SPI names
  >;

  using AlignmentDeclAttrLayout = BCRecordLayout<
    Alignment_DECL_ATTR,
    BCFixed<1>, // implicit flag
    BCVBR<8>    // alignment
  >;
  
  using SwiftNativeObjCRuntimeBaseDeclAttrLayout = BCRecordLayout<
    SwiftNativeObjCRuntimeBase_DECL_ATTR,
    BCFixed<1>, // implicit flag
    IdentifierIDField // name
  >;

  using SemanticsDeclAttrLayout = BCRecordLayout<
    Semantics_DECL_ATTR,
    BCFixed<1>, // implicit flag
    BCBlob      // semantics value
  >;

  using EffectsDeclAttrLayout = BCRecordLayout<
    Effects_DECL_ATTR,
    BCFixed<2>  // modref value
  >;

  using ForeignErrorConventionLayout = BCRecordLayout<
    FOREIGN_ERROR_CONVENTION,
    ForeignErrorConventionKindField,  // kind
    BCFixed<1>,                       // owned
    BCFixed<1>,                       // replaced
    BCVBR<4>,                         // error parameter index
    TypeIDField,                      // error parameter type
    TypeIDField                       // result type
  >;

  using ForeignAsyncConventionLayout = BCRecordLayout<
    FOREIGN_ASYNC_CONVENTION,
    TypeIDField, // completion handler type
    BCVBR<4>,    // completion handler parameter index
    BCVBR<4>,    // completion handler error parameter index (+1)
    BCVBR<4>,    // completion handler error flag parameter index (+1)
    BCFixed<1>   // completion handler error flag polarity
  >;

  using AbstractClosureExprLayout = BCRecordLayout<
    ABSTRACT_CLOSURE_EXPR_CONTEXT,
    TypeIDField, // type
    BCFixed<1>, // implicit
    BCVBR<4>, // discriminator
    DeclContextIDField // parent context decl
  >;

  using TopLevelCodeDeclContextLayout = BCRecordLayout<
    TOP_LEVEL_CODE_DECL_CONTEXT,
    DeclContextIDField // parent context decl
  >;

  using PatternBindingInitializerLayout = BCRecordLayout<
    PATTERN_BINDING_INITIALIZER_CONTEXT,
    DeclIDField, // parent pattern binding decl
    BCVBR<3>,    // binding index in the pattern binding decl
    BCBlob       // initializer text, if present
  >;

  using DefaultArgumentInitializerLayout = BCRecordLayout<
    DEFAULT_ARGUMENT_INITIALIZER_CONTEXT,
    DeclContextIDField, // parent context decl
    BCVBR<3> // parameter index
  >;

  // Stub layouts, unused.
  using ReferenceOwnershipDeclAttrLayout
    = BCRecordLayout<ReferenceOwnership_DECL_ATTR>;
  using RawDocCommentDeclAttrLayout = BCRecordLayout<RawDocComment_DECL_ATTR>;
  using AccessControlDeclAttrLayout = BCRecordLayout<AccessControl_DECL_ATTR>;
  using SetterAccessDeclAttrLayout = BCRecordLayout<SetterAccess_DECL_ATTR>;
  using ObjCBridgedDeclAttrLayout = BCRecordLayout<ObjCBridged_DECL_ATTR>;
  using SynthesizedProtocolDeclAttrLayout
    = BCRecordLayout<SynthesizedProtocol_DECL_ATTR>;
  using ImplementsDeclAttrLayout = BCRecordLayout<Implements_DECL_ATTR>;
  using ObjCRuntimeNameDeclAttrLayout
    = BCRecordLayout<ObjCRuntimeName_DECL_ATTR>;
  using RestatedObjCConformanceDeclAttrLayout
    = BCRecordLayout<RestatedObjCConformance_DECL_ATTR>;
  using ClangImporterSynthesizedTypeDeclAttrLayout
    = BCRecordLayout<ClangImporterSynthesizedType_DECL_ATTR>;
  using PrivateImportDeclAttrLayout = BCRecordLayout<PrivateImport_DECL_ATTR>;
  using ProjectedValuePropertyDeclAttrLayout = BCRecordLayout<
      ProjectedValueProperty_DECL_ATTR,
      BCFixed<1>,        // isImplicit
      IdentifierIDField  // name
  >;

  using InlineDeclAttrLayout = BCRecordLayout<
    Inline_DECL_ATTR,
    BCFixed<2>  // inline value
  >;

  using NonSendableDeclAttrLayout = BCRecordLayout<
    NonSendable_DECL_ATTR,
    BCFixed<1>  // assumed flag
  >;

  using OptimizeDeclAttrLayout = BCRecordLayout<
    Optimize_DECL_ATTR,
    BCFixed<2>  // optimize value
  >;

  using AvailableDeclAttrLayout = BCRecordLayout<
    Available_DECL_ATTR,
    BCFixed<1>, // implicit flag
    BCFixed<1>, // is unconditionally unavailable?
    BCFixed<1>, // is unconditionally deprecated?
    BCFixed<1>, // is this PackageDescription version-specific kind?
    BC_AVAIL_TUPLE, // Introduced
    BC_AVAIL_TUPLE, // Deprecated
    BC_AVAIL_TUPLE, // Obsoleted
    BCVBR<5>,    // platform
    DeclIDField, // rename declaration (if any)
    BCVBR<5>,    // number of bytes in message string
    BCVBR<5>,    // number of bytes in rename string
    BCBlob       // message, followed by rename
  >;

  using OriginallyDefinedInDeclAttrLayout = BCRecordLayout<
    OriginallyDefinedIn_DECL_ATTR,
    BCFixed<1>,     // implicit flag
    BC_AVAIL_TUPLE, // moved OS version
    BCVBR<5>,       // platform
    BCBlob          // original module name
  >;

  using ObjCDeclAttrLayout = BCRecordLayout<
    ObjC_DECL_ATTR,
    BCFixed<1>, // implicit flag
    BCFixed<1>, // Swift 3 inferred
    BCFixed<1>, // implicit name flag
    BCVBR<4>,   // # of arguments (+1) or zero if no name
    BCArray<IdentifierIDField>
  >;

  using SpecializeDeclAttrLayout = BCRecordLayout<
      Specialize_DECL_ATTR,
      BCFixed<1>,              // exported flag
      BCFixed<1>,              // specialization kind
      GenericSignatureIDField, // specialized signature
      DeclIDField,             // target function
      BCVBR<4>, // # of arguments (+1) or 1 if simple decl name, 0 if no target
      BCVBR<4>, // # of SPI groups
      BCVBR<4>, // # of availability attributes
      BCArray<IdentifierIDField> // target function pieces, spi groups
      >;

  using DifferentiableDeclAttrLayout = BCRecordLayout<
    Differentiable_DECL_ATTR,
    BCFixed<1>, // Implicit flag.
    DifferentiabilityKindField, // Differentiability kind.
    GenericSignatureIDField, // Derivative generic signature.
    BCArray<BCFixed<1>> // Differentiation parameter indices' bitvector.
  >;

  using DerivativeDeclAttrLayout = BCRecordLayout<
    Derivative_DECL_ATTR,
    BCFixed<1>, // Implicit flag.
    IdentifierIDField, // Original name.
    BCFixed<1>, // Has original accessor kind?
    AccessorKindField, // Original accessor kind.
    DeclIDField, // Original function declaration.
    AutoDiffDerivativeFunctionKindField, // Derivative function kind.
    BCArray<BCFixed<1>> // Differentiation parameter indices' bitvector.
  >;

  using TransposeDeclAttrLayout = BCRecordLayout<
    Transpose_DECL_ATTR,
    BCFixed<1>, // Implicit flag.
    IdentifierIDField, // Original name.
    DeclIDField, // Original function declaration.
    BCArray<BCFixed<1>> // Transposed parameter indices' bitvector.
  >;

  using TypeSequenceDeclAttrLayout = BCRecordLayout<TypeSequence_DECL_ATTR>;

#define SIMPLE_DECL_ATTR(X, CLASS, ...)         \
  using CLASS##DeclAttrLayout = BCRecordLayout< \
    CLASS##_DECL_ATTR, \
    BCFixed<1> /* implicit flag */ \
  >;
#include "swift/AST/Attr.def"

  using DynamicReplacementDeclAttrLayout = BCRecordLayout<
    DynamicReplacement_DECL_ATTR,
    BCFixed<1>, // implicit flag
    DeclIDField, // replaced function
    BCVBR<4>,   // # of arguments (+1) or zero if no name
    BCArray<IdentifierIDField>
  >;

  using TypeEraserDeclAttrLayout = BCRecordLayout<
    TypeEraser_DECL_ATTR,
    BCFixed<1>, // implicit flag
    TypeIDField // type eraser type
  >;

  using CustomDeclAttrLayout = BCRecordLayout<
    Custom_DECL_ATTR,
    BCFixed<1>,  // implicit flag
    TypeIDField, // type referenced by this custom attribute
    BCFixed<1>   // is the argument (unsafe)
  >;

  using UnavailableFromAsyncDeclAttrLayout = BCRecordLayout<
    UnavailableFromAsync_DECL_ATTR,
    BCFixed<1>, // Implicit flag
    BCBlob      // Message
  >;
}

/// Returns the encoding kind for the given decl.
///
/// Note that this does not work for all encodable decls, only those designed
/// to be stored in a hash table.
static inline decls_block::RecordKind getKindForTable(const Decl *D) {
  using namespace decls_block;

  switch (D->getKind()) {
  case DeclKind::TypeAlias:
    return decls_block::TYPE_ALIAS_DECL;
  case DeclKind::Enum:
    return decls_block::ENUM_DECL;
  case DeclKind::Struct:
    return decls_block::STRUCT_DECL;
  case DeclKind::Class:
    return decls_block::CLASS_DECL;
  case DeclKind::Protocol:
    return decls_block::PROTOCOL_DECL;

  case DeclKind::Func:
    return decls_block::FUNC_DECL;
  case DeclKind::Var:
    return decls_block::VAR_DECL;
  case DeclKind::Param:
    return decls_block::PARAM_DECL;

  case DeclKind::Subscript:
    return decls_block::SUBSCRIPT_DECL;
  case DeclKind::Constructor:
    return decls_block::CONSTRUCTOR_DECL;
  case DeclKind::Destructor:
    return decls_block::DESTRUCTOR_DECL;

  default:
    llvm_unreachable("cannot store this kind of decl in a hash table");
  }
}

/// The record types within the identifier block.
///
/// \sa IDENTIFIER_BLOCK_ID
namespace identifier_block {
  enum {
    IDENTIFIER_DATA = 1
  };

  using IdentifierDataLayout = BCRecordLayout<IDENTIFIER_DATA, BCBlob>;
}

/// The record types within the index block.
///
/// \sa INDEX_BLOCK_ID
namespace index_block {
  enum RecordKind {
    TYPE_OFFSETS = 1,
    DECL_OFFSETS,
    IDENTIFIER_OFFSETS,
    TOP_LEVEL_DECLS,
    OPERATORS,
    EXTENSIONS,
    CLASS_MEMBERS_FOR_DYNAMIC_LOOKUP,
    OPERATOR_METHODS,

    /// The Objective-C method index, which contains a mapping from
    /// Objective-C selectors to the methods/initializers/properties/etc. that
    /// produce Objective-C methods.
    OBJC_METHODS,

    /// The derivative function configuration table, which maps original
    /// function declaration names to derivative function configurations.
    DERIVATIVE_FUNCTION_CONFIGURATIONS,

    ENTRY_POINT,
    LOCAL_DECL_CONTEXT_OFFSETS,
    LOCAL_TYPE_DECLS,
    OPAQUE_RETURN_TYPE_DECLS,
    GENERIC_SIGNATURE_OFFSETS,
    NORMAL_CONFORMANCE_OFFSETS,
    SIL_LAYOUT_OFFSETS,

    PRECEDENCE_GROUPS,
    NESTED_TYPE_DECLS,
    DECL_MEMBER_NAMES,
    DECL_FINGERPRINTS,

    ORDERED_TOP_LEVEL_DECLS,

    SUBSTITUTION_MAP_OFFSETS,
    CLANG_TYPE_OFFSETS,
    EXPORTED_PRESPECIALIZATION_DECLS,
    LastRecordKind = EXPORTED_PRESPECIALIZATION_DECLS,
  };

  constexpr const unsigned RecordIDFieldWidth = 5;
  static_assert(LastRecordKind < (1 << RecordIDFieldWidth),
                "not enough bits for all record kinds");
  using RecordIDField = BCFixed<RecordIDFieldWidth>;

  using OffsetsLayout = BCGenericRecordLayout<
    RecordIDField, // record ID
    BCArray<BitOffsetField>
  >;

  using DeclListLayout = BCGenericRecordLayout<
    RecordIDField, // record ID
    BCVBR<16>,  // table offset within the blob (see below)
    BCBlob  // map from identifier strings to decl kinds / decl IDs
  >;

  using GroupNamesLayout = BCGenericRecordLayout<
    RecordIDField, // record ID
    BCBlob       // actual names
  >;

  using ExtensionTableLayout = BCRecordLayout<
    EXTENSIONS, // record ID
    BCVBR<16>,  // table offset within the blob (see below)
    BCBlob  // map from identifier strings to decl kinds / decl IDs
  >;

  using ObjCMethodTableLayout = BCRecordLayout<
    OBJC_METHODS,  // record ID
    BCVBR<16>,     // table offset within the blob (see below)
    BCBlob         // map from Objective-C selectors to methods with that selector
  >;

  using NestedTypeDeclsLayout = BCRecordLayout<
    NESTED_TYPE_DECLS, // record ID
    BCVBR<16>,  // table offset within the blob (see below)
    BCBlob  // map from identifier strings to decl kinds / decl IDs
  >;

  using DeclMemberNamesLayout = BCRecordLayout<
    DECL_MEMBER_NAMES, // record ID
    BCVBR<16>,  // table offset within the blob (see below)
    BCBlob  // map from member DeclBaseNames to offsets of DECL_MEMBERS records
  >;

  using DerivativeFunctionConfigTableLayout = BCRecordLayout<
    DERIVATIVE_FUNCTION_CONFIGURATIONS,  // record ID
    BCVBR<16>,     // table offset within the blob (see below)
    BCBlob         // map from original declaration names to derivative configs
  >;

  using EntryPointLayout = BCRecordLayout<
    ENTRY_POINT,
    DeclIDField  // the ID of the main class; 0 if there was a main source file
  >;

  using OrderedDeclsLayout = BCGenericRecordLayout<
    RecordIDField,        // record ID
    BCArray<DeclIDField>  // list of decls by ID
  >;

  using DeclFingerprintsLayout = BCRecordLayout<
    DECL_FINGERPRINTS, // record ID
    BCVBR<16>,   // table offset within the blob (see below)
    BCBlob       // map from member DeclIDs to strings
  >;
}

/// \sa DECL_MEMBER_TABLES_BLOCK_ID
namespace decl_member_tables_block {
  enum RecordKind {
    DECL_MEMBERS = 1,
  };

  using DeclMembersLayout = BCRecordLayout<
    DECL_MEMBERS, // record ID
    BCVBR<16>,  // table offset within the blob (see below)
    BCBlob  // maps from DeclIDs to DeclID vectors
  >;
}

} // end namespace serialization
} // end namespace swift

#endif<|MERGE_RESOLUTION|>--- conflicted
+++ resolved
@@ -56,11 +56,7 @@
 /// describe what change you made. The content of this comment isn't important;
 /// it just ensures a conflict if two people change the module format.
 /// Don't worry about adhering to the 80-column limit for this line.
-<<<<<<< HEAD
-const uint16_t SWIFTMODULE_VERSION_MINOR = 648; // _unavailableFromAsync message
-=======
-const uint16_t SWIFTMODULE_VERSION_MINOR = 648; // mark_unresolved_move_addr
->>>>>>> a46a3c52
+const uint16_t SWIFTMODULE_VERSION_MINOR = 649; // _unavailableFromAsync message
 
 /// A standard hash seed used for all string hashes in a serialized module.
 ///
