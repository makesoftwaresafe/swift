--- conflicted
+++ resolved
@@ -156,12 +156,6 @@
   if (SILMode)
     Invocation.getLangOptions().EnableAccessControl = false;
 
-<<<<<<< HEAD
-=======
-  const Optional<SelectedInput> &PrimaryInput =
-      Invocation.getFrontendOptions().Inputs.getPrimaryInput();
-
->>>>>>> afc4c49b
   // Add the memory buffers first, these will be associated with a filename
   // and they can replace the contents of an input filename.
   for (unsigned i = 0,
