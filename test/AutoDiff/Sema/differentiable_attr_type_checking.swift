--- conflicted
+++ resolved
@@ -170,24 +170,14 @@
   subscript(explicit x: Float) -> Float {
     @differentiable // ok
     get { return x }
-<<<<<<< HEAD
     @differentiable // ok
-=======
-    // expected-error @+1 {{'@differentiable' attribute cannot be applied to this declaration}}
-    @differentiable
->>>>>>> 76ad4abd
     set {}
   }
 
   subscript(x: Float, y: Float) -> Float {
     @differentiable // ok
     get { return x + y }
-<<<<<<< HEAD
     @differentiable // ok
-=======
-    // expected-error @+1 {{'@differentiable' attribute cannot be applied to this declaration}}
-    @differentiable
->>>>>>> 76ad4abd
     set {}
   }
 }
@@ -355,12 +345,6 @@
   func f1(_ x: Float) -> Float { x }
 }
 struct DiffAttrConformanceErrors2: ProtocolRequirementsWithDefault {
-<<<<<<< HEAD
-  typealias TangentVector = DummyTangentVector
-  mutating func move(along _: TangentVector) {}
-
-=======
->>>>>>> 76ad4abd
   func f1(_ x: Float) -> Float { x }
 }
 
@@ -410,13 +394,9 @@
   // expected-note @+1 {{possibly intended match 'TF_521<T>.TangentVector' does not conform to 'AdditiveArithmetic'}}
   typealias TangentVector = TF_521
 }
-<<<<<<< HEAD
+
 // expected-error @+1 {{result type 'TF_521<Float>' does not conform to 'Differentiable', but the enclosing function type is '@differentiable'}}
 let _: @differentiable (Float, Float) -> TF_521<Float> = { r, i in
-=======
-
-let _: @differentiable(Float, Float) -> TF_521<Float> = { r, i in
->>>>>>> 76ad4abd
   TF_521(real: r, imaginary: i)
 }
 
@@ -701,11 +681,7 @@
 
   var stored: Float
   var computed: Float {
-<<<<<<< HEAD
     // `set` has an `inout` parameter: `(inout Self) -> (Float) -> ()`.
-=======
-    // expected-error @+1 {{'@differentiable' attribute cannot be applied to this declaration}}
->>>>>>> 76ad4abd
     @differentiable
     set { stored = newValue }
 
