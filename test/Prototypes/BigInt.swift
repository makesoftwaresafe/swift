//===--- BigInt.swift -----------------------------------------------------===//
//
// This source file is part of the Swift.org open source project
//
// Copyright (c) 2014 - 2017 Apple Inc. and the Swift project authors
// Licensed under Apache License v2.0 with Runtime Library Exception
//
// See https://swift.org/LICENSE.txt for license information
// See https://swift.org/CONTRIBUTORS.txt for the list of Swift project authors
//
//===----------------------------------------------------------------------===//

// RUN: %empty-directory(%t)
// RUN: %target-build-swift -swift-version 4 -o %t/a.out %s
// RUN: %target-run %t/a.out
// REQUIRES: executable_test
// REQUIRES: CPU=x86_64

<<<<<<< HEAD
// SWIFT_ENABLE_TENSORFLOW
// This test is currently unsupported because the addition of `+` operators
// to the stdlib (via `VectorProtocol`) causes type-checking to fail.
// Re-enable when type-checking no longer fails.
// REQUIRES: no_tensorflow
// SWIFT_ENABLE_TENSORFLOW END

=======
// See rdar://problem/65251059
// UNSUPPORTED: windows
>>>>>>> b327dbf8
// rdar://problem/65015626
// XFAIL: asserts

import StdlibUnittest
#if canImport(Darwin)
  import Darwin
#elseif canImport(Glibc)
  import Glibc
#elseif os(Windows)
  import MSVCRT
#else
#error("Unsupported platform")
#endif

extension FixedWidthInteger {
  /// Returns the high and low parts of a potentially overflowing addition.
  func addingFullWidth(_ other: Self) ->
    (high: Self, low: Self) {
    let sum = self.addingReportingOverflow(other)
    return (sum.overflow ? 1 : 0, sum.partialValue)
  }

  /// Returns the high and low parts of two seqeuential potentially overflowing
  /// additions.
  static func addingFullWidth(_ x: Self, _ y: Self, _ z: Self) ->
    (high: Self, low: Self) {
    let xy = x.addingReportingOverflow(y)
    let xyz = xy.partialValue.addingReportingOverflow(z)
    let high: Self = (xy.overflow ? 1 : 0) +
      (xyz.overflow ? 1 : 0)
    return (high, xyz.partialValue)
  }

  /// Returns a tuple containing the value that would be borrowed from a higher
  /// place and the partial difference of this value and `rhs`.
  func subtractingWithBorrow(_ rhs: Self) ->
    (borrow: Self, partialValue: Self) {
    let difference = subtractingReportingOverflow(rhs)
    return (difference.overflow ? 1 : 0, difference.partialValue)
  }

  /// Returns a tuple containing the value that would be borrowed from a higher
  /// place and the partial value of `x` and `y` subtracted from this value.
  func subtractingWithBorrow(_ x: Self, _ y: Self) ->
    (borrow: Self, partialValue: Self) {
    let firstDifference = subtractingReportingOverflow(x)
    let secondDifference =
      firstDifference.partialValue.subtractingReportingOverflow(y)
    let borrow: Self = (firstDifference.overflow ? 1 : 0) +
      (secondDifference.overflow ? 1 : 0)
    return (borrow, secondDifference.partialValue)
  }
}

//===--- BigInt -----------------------------------------------------------===//
//===----------------------------------------------------------------------===//

/// A dynamically-sized signed integer.
///
/// The `_BigInt` type is fully generic on the size of its "word" -- the
/// `BigInt` alias uses the system's word-sized `UInt` as its word type, but
/// any word size should work properly.
public struct _BigInt<Word: FixedWidthInteger & UnsignedInteger> :
  BinaryInteger, SignedInteger, CustomStringConvertible,
  CustomDebugStringConvertible
  where Word.Magnitude == Word
{

  /// The binary representation of the value's magnitude, with the least
  /// significant word at index `0`.
  ///
  /// - `_data` has no trailing zero elements
  /// - If `self == 0`, then `isNegative == false` and `_data == []`
  internal var _data: [Word] = []

  /// A Boolean value indicating whether this instance is negative.
  public private(set) var isNegative = false

  /// A Boolean value indicating whether this instance is equal to zero.
  public var isZero: Bool {
    return _data.isEmpty
  }

  //===--- Numeric initializers -------------------------------------------===//

  /// Creates a new instance equal to zero.
  public init() { }

  /// Creates a new instance using `_data` as the data collection.
  init<C: Collection>(_ _data: C) where C.Iterator.Element == Word {
    self._data = Array(_data)
    _standardize()
  }

  public init(integerLiteral value: Int) {
    self.init(value)
  }

  public init<T : BinaryInteger>(_ source: T) {
    var source = source
    if source < 0 as T {
      if source.bitWidth <= UInt64.bitWidth {
        let sourceMag = Int(truncatingIfNeeded: source).magnitude
        self = _BigInt(sourceMag)
        self.isNegative = true
        return
      } else {
        // Have to kind of assume that we're working with another BigInt here
        self.isNegative = true
        source *= -1
      }
    }

    // FIXME: This is broken on 32-bit arch w/ Word = UInt64
    let wordRatio = UInt.bitWidth / Word.bitWidth
    assert(wordRatio != 0)
    for var sourceWord in source.words {
      for _ in 0..<wordRatio {
        _data.append(Word(truncatingIfNeeded: sourceWord))
        sourceWord >>= Word.bitWidth
      }
    }
    _standardize()
  }

  public init?<T : BinaryInteger>(exactly source: T) {
    self.init(source)
  }

  public init<T : BinaryInteger>(truncatingIfNeeded source: T) {
    self.init(source)
  }

  public init<T : BinaryInteger>(clamping source: T) {
    self.init(source)
  }

  public init<T : BinaryFloatingPoint>(_ source: T) {
    fatalError("Not implemented")
  }

  public init?<T : BinaryFloatingPoint>(exactly source: T) {
    fatalError("Not implemented")
  }

  /// Returns a randomly-generated word.
  static func _randomWord() -> Word {
    // This handles up to a 64-bit word
    if Word.bitWidth > UInt32.bitWidth {
      return Word(UInt32.random(in: 0...UInt32.max)) << 32 | Word(UInt32.random(in: 0...UInt32.max))
    } else {
      return Word(truncatingIfNeeded: UInt32.random(in: 0...UInt32.max))
    }
  }

  /// Creates a new instance whose magnitude has `randomBits` bits of random
  /// data. The sign of the new value is randomly selected.
  public init(randomBits: Int) {
    let (words, extraBits) =
      randomBits.quotientAndRemainder(dividingBy: Word.bitWidth)

    // Get the bits for any full words.
    self._data = (0..<words).map({ _ in _BigInt._randomWord() })

    // Get another random number - the highest bit will determine the sign,
    // while the lower `Word.bitWidth - 1` bits are available for any leftover
    // bits in `randomBits`.
    let word = _BigInt._randomWord()
    if extraBits != 0 {
      let mask = ~((~0 as Word) << Word(extraBits))
      _data.append(word & mask)
    }
    isNegative = word & ~(~0 >> 1) == 0

    _standardize()
  }

  //===--- Private methods ------------------------------------------------===//

  /// Standardizes this instance after mutation, removing trailing zeros
  /// and making sure zero is nonnegative. Calling this method satisfies the
  /// two invariants.
  mutating func _standardize(source: String = #function) {
    defer { _checkInvariants(source: source + " >> _standardize()") }
    while _data.last == 0 {
      _data.removeLast()
    }
    // Zero is never negative.
    isNegative = isNegative && _data.count != 0
  }

  /// Checks and asserts on invariants -- all invariants must be satisfied
  /// at the end of every mutating method.
  ///
  /// - `_data` has no trailing zero elements
  /// - If `self == 0`, then `isNegative == false`
  func _checkInvariants(source: String = #function) {
    if _data.isEmpty {
      assert(isNegative == false,
        "\(source): isNegative with zero length _data")
    }
    assert(_data.last != 0, "\(source): extra zeroes on _data")
  }

  //===--- Word-based arithmetic ------------------------------------------===//

  mutating func _unsignedAdd(_ rhs: Word) {
    defer { _standardize() }

    // Quick return if `rhs == 0`
    guard rhs != 0 else { return }

    // Quick return if `self == 0`
    if isZero {
      _data.append(rhs)
      return
    }

    // Add `rhs` to the first word, catching any carry.
    var carry: Word
    (carry, _data[0]) = _data[0].addingFullWidth(rhs)

    // Handle any additional carries
    for i in 1..<_data.count {
      // No more action needed if there's nothing to carry
      if carry == 0 { break }
      (carry, _data[i]) = _data[i].addingFullWidth(carry)
    }

    // If there's any carry left, add it now
    if carry != 0 {
      _data.append(1)
    }
  }

  /// Subtracts `rhs` from this instance, ignoring the sign.
  ///
  /// - Precondition: `rhs <= self.magnitude`
  mutating func _unsignedSubtract(_ rhs: Word) {
    precondition(_data.count > 1 || _data[0] > rhs)

    // Quick return if `rhs == 0`
    guard rhs != 0 else { return }

    // If `isZero == true`, then `rhs` must also be zero.
    precondition(!isZero)

    var carry: Word
    (carry, _data[0]) = _data[0].subtractingWithBorrow(rhs)

    for i in 1..<_data.count {
      // No more action needed if there's nothing to carry
      if carry == 0 { break }
      (carry, _data[i]) = _data[i].subtractingWithBorrow(carry)
    }
    assert(carry == 0)

    _standardize()
  }

  /// Adds `rhs` to this instance.
  mutating func add(_ rhs: Word) {
    if isNegative {
      // If _data only contains one word and `rhs` is greater, swap them,
      // make self positive and continue with unsigned subtraction.
      var rhs = rhs
      if _data.count == 1 && _data[0] < rhs {
        swap(&rhs, &_data[0])
        isNegative = false
      }
      _unsignedSubtract(rhs)
    } else {   // positive or zero
      _unsignedAdd(rhs)
    }
  }

  /// Subtracts `rhs` from this instance.
  mutating func subtract(_ rhs: Word) {
    guard rhs != 0 else { return }

    if isNegative {
      _unsignedAdd(rhs)
    } else if isZero {
      isNegative = true
      _data.append(rhs)
    } else {
      var rhs = rhs
      if _data.count == 1 && _data[0] < rhs {
        swap(&rhs, &_data[0])
        isNegative = true
      }
      _unsignedSubtract(rhs)
    }
  }

  /// Multiplies this instance by `rhs`.
  mutating func multiply(by rhs: Word) {
    // If either `self` or `rhs` is zero, the result is zero.
    guard !isZero && rhs != 0 else {
      self = 0
      return
    }

    // If `rhs` is a power of two, can just left shift `self`.
    let rhsLSB = rhs.trailingZeroBitCount
    if rhs >> rhsLSB == 1 {
      self <<= rhsLSB
      return
    }

    var carry: Word = 0
    for i in 0..<_data.count {
      let product = _data[i].multipliedFullWidth(by: rhs)
      (carry, _data[i]) = product.low.addingFullWidth(carry)
      carry = carry &+ product.high
    }

    // Add the leftover carry
    if carry != 0 {
      _data.append(carry)
    }
    _standardize()
  }

  /// Divides this instance by `rhs`, returning the remainder.
  @discardableResult
  mutating func divide(by rhs: Word) -> Word {
    precondition(rhs != 0, "divide by zero")

    // No-op if `rhs == 1` or `self == 0`.
    if rhs == 1 || isZero {
      return 0
    }

    // If `rhs` is a power of two, can just right shift `self`.
    let rhsLSB = rhs.trailingZeroBitCount
    if rhs >> rhsLSB == 1 {
      defer { self >>= rhsLSB }
      return _data[0] & ~(~0 << rhsLSB)
    }

    var carry: Word = 0
    for i in (0..<_data.count).reversed() {
      let lhs = (high: carry, low: _data[i])
      (_data[i], carry) = rhs.dividingFullWidth(lhs)
    }

    _standardize()
    return carry
  }

  //===--- Numeric --------------------------------------------------------===//

  public typealias Magnitude = _BigInt

  public var magnitude: _BigInt {
    var result = self
    result.isNegative = false
    return result
  }

  /// Adds `rhs` to this instance, ignoring any signs.
  mutating func _unsignedAdd(_ rhs: _BigInt) {
    defer { _checkInvariants() }

    let commonCount = Swift.min(_data.count, rhs._data.count)
    let maxCount = Swift.max(_data.count, rhs._data.count)
    _data.reserveCapacity(maxCount)

    // Add the words up to the common count, carrying any overflows
    var carry: Word = 0
    for i in 0..<commonCount {
      (carry, _data[i]) = Word.addingFullWidth(_data[i], rhs._data[i], carry)
    }

    // If there are leftover words in `self`, just need to handle any carries
    if _data.count > rhs._data.count {
      for i in commonCount..<maxCount {
        // No more action needed if there's nothing to carry
        if carry == 0 { break }
        (carry, _data[i]) = _data[i].addingFullWidth(carry)
      }

    // If there are leftover words in `rhs`, need to copy to `self` with carries
    } else if _data.count < rhs._data.count {
      for i in commonCount..<maxCount {
        // Append remaining words if nothing to carry
        if carry == 0 {
          _data.append(contentsOf: rhs._data.suffix(from: i))
          break
        }
        let sum: Word
        (carry, sum) = rhs._data[i].addingFullWidth(carry)
        _data.append(sum)
      }
    }

    // If there's any carry left, add it now
    if carry != 0 {
      _data.append(1)
    }
  }

  /// Subtracts `rhs` from this instance, ignoring the sign.
  ///
  /// - Precondition: `rhs.magnitude <= self.magnitude` (unchecked)
  /// - Precondition: `rhs._data.count <= self._data.count`
  mutating func _unsignedSubtract(_ rhs: _BigInt) {
    precondition(rhs._data.count <= _data.count)

    var carry: Word = 0
    for i in 0..<rhs._data.count {
      (carry, _data[i]) = _data[i].subtractingWithBorrow(rhs._data[i], carry)
    }

    for i in rhs._data.count..<_data.count {
      // No more action needed if there's nothing to carry
      if carry == 0 { break }
      (carry, _data[i]) = _data[i].subtractingWithBorrow(carry)
    }
    assert(carry == 0)

    _standardize()
  }

  public static func +=(lhs: inout _BigInt, rhs: _BigInt) {
    defer { lhs._checkInvariants() }
    if lhs.isNegative == rhs.isNegative {
      lhs._unsignedAdd(rhs)
    } else {
      lhs -= -rhs
    }
  }

  public static func -=(lhs: inout _BigInt, rhs: _BigInt) {
    defer { lhs._checkInvariants() }

    // Subtracting something of the opposite sign just adds magnitude.
    guard lhs.isNegative == rhs.isNegative else {
      lhs._unsignedAdd(rhs)
      return
    }

    // Comare `lhs` and `rhs` so we can use `_unsignedSubtract` to subtract
    // the smaller magnitude from the larger magnitude.
    switch lhs._compareMagnitude(to: rhs) {
    case .equal:
      lhs = 0
    case .greaterThan:
      lhs._unsignedSubtract(rhs)
    case .lessThan:
      // x - y == -y + x == -(y - x)
      var result = rhs
      result._unsignedSubtract(lhs)
      result.isNegative = !lhs.isNegative
      lhs = result
    }
  }

  public static func *=(lhs: inout _BigInt, rhs: _BigInt) {
    // If either `lhs` or `rhs` is zero, the result is zero.
    guard !lhs.isZero && !rhs.isZero else {
      lhs = 0
      return
    }

    var newData: [Word] = Array(repeating: 0,
      count: lhs._data.count + rhs._data.count)
    let (a, b) = lhs._data.count > rhs._data.count
      ? (lhs._data, rhs._data)
      : (rhs._data, lhs._data)
    assert(a.count >= b.count)

    var carry: Word = 0
    for ai in 0..<a.count {
      carry = 0
      for bi in 0..<b.count {
        // Each iteration needs to perform this operation:
        //
        //     newData[ai + bi] += (a[ai] * b[bi]) + carry
        //
        // However, `a[ai] * b[bi]` produces a double-width result, and both
        // additions can overflow to a higher word. The following two lines
        // capture the low word of the multiplication and additions in
        // `newData[ai + bi]` and any addition overflow in `carry`.
        let product = a[ai].multipliedFullWidth(by: b[bi])
        (carry, newData[ai + bi]) = Word.addingFullWidth(
          newData[ai + bi], product.low, carry)

        // Now we combine the high word of the multiplication with any addition
        // overflow. It is safe to add `product.high` and `carry` here without
        // checking for overflow, because if `product.high == .max - 1`, then
        // `carry <= 1`. Otherwise, `carry <= 2`.
        //
        // Worst-case (aka 9 + 9*9 + 9):
        //
        //       newData         a[ai]        b[bi]         carry
        //      0b11111111 + (0b11111111 * 0b11111111) + 0b11111111
        //      0b11111111 + (0b11111110_____00000001) + 0b11111111
        //                   (0b11111111_____00000000) + 0b11111111
        //                   (0b11111111_____11111111)
        //
        // Second-worse case:
        //
        //      0b11111111 + (0b11111111 * 0b11111110) + 0b11111111
        //      0b11111111 + (0b11111101_____00000010) + 0b11111111
        //                   (0b11111110_____00000001) + 0b11111111
        //                   (0b11111111_____00000000)
        assert(!product.high.addingReportingOverflow(carry).overflow)
        carry = product.high &+ carry
      }

      // Leftover `carry` is inserted in new highest word.
      assert(newData[ai + b.count] == 0)
      newData[ai + b.count] = carry
    }

    lhs._data = newData
    lhs.isNegative = lhs.isNegative != rhs.isNegative
    lhs._standardize()
  }

  /// Divides this instance by `rhs`, returning the remainder.
  @discardableResult
  mutating func _internalDivide(by rhs: _BigInt) -> _BigInt {
    precondition(!rhs.isZero, "Divided by zero")
    defer { _checkInvariants() }

    // Handle quick cases that don't require division:
    // If `abs(self) < abs(rhs)`, the result is zero, remainder = self
    // If `abs(self) == abs(rhs)`, the result is 1 or -1, remainder = 0
    switch _compareMagnitude(to: rhs) {
    case .lessThan:
      defer { self = 0 }
      return self
    case .equal:
      self = isNegative != rhs.isNegative ? -1 : 1
      return 0
    default:
      break
    }

    var tempSelf = self.magnitude
    let n = tempSelf.bitWidth - rhs.magnitude.bitWidth
    var quotient: _BigInt = 0
    var tempRHS = rhs.magnitude << n
    var tempQuotient: _BigInt = 1 << n

    for _ in (0...n).reversed() {
      if tempRHS._compareMagnitude(to: tempSelf) != .greaterThan {
        tempSelf -= tempRHS
        quotient += tempQuotient
      }
      tempRHS >>= 1
      tempQuotient >>= 1
    }

    // `tempSelf` is the remainder - match sign of original `self`
    tempSelf.isNegative = self.isNegative
    tempSelf._standardize()

    quotient.isNegative = isNegative != rhs.isNegative
    self = quotient
    _standardize()

    return tempSelf
  }

  public static func /=(lhs: inout _BigInt, rhs: _BigInt) {
    lhs._internalDivide(by: rhs)
  }

  // FIXME: Remove once default implementations are provided:

  public static func +(_ lhs: _BigInt, _ rhs: _BigInt) -> _BigInt {
    var lhs = lhs
    lhs += rhs
    return lhs
  }

  public static func -(_ lhs: _BigInt, _ rhs: _BigInt) -> _BigInt {
    var lhs = lhs
    lhs -= rhs
    return lhs
  }

  public static func *(_ lhs: _BigInt, _ rhs: _BigInt) -> _BigInt {
    var lhs = lhs
    lhs *= rhs
    return lhs
  }

  public static func /(_ lhs: _BigInt, _ rhs: _BigInt) -> _BigInt {
    var lhs = lhs
    lhs /= rhs
    return lhs
  }

  public static func %(_ lhs: _BigInt, _ rhs: _BigInt) -> _BigInt {
    var lhs = lhs
    lhs %= rhs
    return lhs
  }

  //===--- BinaryInteger --------------------------------------------------===//

  /// Creates a new instance using the given data array in two's complement
  /// representation.
  init(_twosComplementData: [Word]) {
    guard _twosComplementData.count > 0 else {
      self = 0
      return
    }

    // Is the highest bit set?
    isNegative = _twosComplementData.last!.leadingZeroBitCount == 0
    if isNegative {
      _data = _twosComplementData.map(~)
      self._unsignedAdd(1 as Word)
    } else {
      _data = _twosComplementData
    }
    _standardize()
  }

  /// Returns an array of the value's data using two's complement representation.
  func _dataAsTwosComplement() -> [Word] {
    // Special cases:
    // * Nonnegative values are already in 2's complement
    if !isNegative {
      // Positive values need to have a leading zero bit
      if _data.last?.leadingZeroBitCount == 0 {
        return _data + [0]
      } else {
        return _data
      }
    }
    // * -1 will get zeroed out below, easier to handle here
    if _data.count == 1 && _data.first == 1 { return [~0] }

    var x = self
    x._unsignedSubtract(1 as Word)

    if x._data.last!.leadingZeroBitCount == 0 {
      // The highest bit is set to 1, which moves to 0 after negation.
      // We need to add another word at the high end so the highest bit is 1.
      return x._data.map(~) + [Word.max]
    } else {
      // The highest bit is set to 0, which moves to 1 after negation.
      return x._data.map(~)
    }
  }

  public var words: [UInt] {
    assert(UInt.bitWidth % Word.bitWidth == 0)
    let twosComplementData = _dataAsTwosComplement()
    var words: [UInt] = []
    words.reserveCapacity((twosComplementData.count * Word.bitWidth 
      + UInt.bitWidth - 1) / UInt.bitWidth)
    var word: UInt = 0
    var shift = 0
    for w in twosComplementData {
      word |= UInt(truncatingIfNeeded: w) << shift
      shift += Word.bitWidth
      if shift == UInt.bitWidth {
        words.append(word)
        word = 0
        shift = 0
      }
    }
    if shift != 0 {
      if isNegative {
        word |= ~((1 << shift) - 1)
      }
      words.append(word)
    }
    return words
  }

  /// The number of bits used for storage of this value. Always a multiple of
  /// `Word.bitWidth`.
  public var bitWidth: Int {
    if isZero {
      return 0
    } else {
      let twosComplementData = _dataAsTwosComplement()

      // If negative, it's okay to have 1s padded on high end
      if isNegative {
        return twosComplementData.count * Word.bitWidth
      }

      // If positive, need to make space for at least one zero on high end
      return twosComplementData.count * Word.bitWidth
        - twosComplementData.last!.leadingZeroBitCount + 1
    }
  }

  /// The number of sequential zeros in the least-significant position of this
  /// value's binary representation.
  ///
  /// The numbers 1 and zero have zero trailing zeros.
  public var trailingZeroBitCount: Int {
    guard !isZero else {
      return 0
    }

    let i = _data.firstIndex(where: { $0 != 0 })!
    assert(_data[i] != 0)
    return i * Word.bitWidth + _data[i].trailingZeroBitCount
  }

  public static func %=(lhs: inout _BigInt, rhs: _BigInt) {
    defer { lhs._checkInvariants() }
    lhs = lhs._internalDivide(by: rhs)
  }

  public func quotientAndRemainder(dividingBy rhs: _BigInt) ->
    (_BigInt, _BigInt)
  {
    var x = self
    let r = x._internalDivide(by: rhs)
    return (x, r)
  }

  public static func &=(lhs: inout _BigInt, rhs: _BigInt) {
    var lhsTemp = lhs._dataAsTwosComplement()
    let rhsTemp = rhs._dataAsTwosComplement()

    // If `lhs` is longer than `rhs`, behavior depends on sign of `rhs`
    // * If `rhs < 0`, length is extended with 1s
    // * If `rhs >= 0`, length is extended with 0s, which crops `lhsTemp`
    if lhsTemp.count > rhsTemp.count && !rhs.isNegative {
      lhsTemp.removeLast(lhsTemp.count - rhsTemp.count)
    }

    // If `rhs` is longer than `lhs`, behavior depends on sign of `lhs`
    // * If `lhs < 0`, length is extended with 1s, so `lhs` should get extra
    //   bits from `rhs`
    // * If `lhs >= 0`, length is extended with 0s
    if lhsTemp.count < rhsTemp.count && lhs.isNegative {
      lhsTemp.append(contentsOf: rhsTemp[lhsTemp.count..<rhsTemp.count])
    }

    // Perform bitwise & on words that both `lhs` and `rhs` have.
    for i in 0..<Swift.min(lhsTemp.count, rhsTemp.count) {
      lhsTemp[i] &= rhsTemp[i]
    }

    lhs = _BigInt(_twosComplementData: lhsTemp)
  }

  public static func |=(lhs: inout _BigInt, rhs: _BigInt) {
    var lhsTemp = lhs._dataAsTwosComplement()
    let rhsTemp = rhs._dataAsTwosComplement()

    // If `lhs` is longer than `rhs`, behavior depends on sign of `rhs`
    // * If `rhs < 0`, length is extended with 1s, so those bits of `lhs`
    //   should all be 1
    // * If `rhs >= 0`, length is extended with 0s, which is a no-op
    if lhsTemp.count > rhsTemp.count && rhs.isNegative {
      lhsTemp.replaceSubrange(rhsTemp.count..<lhsTemp.count,
        with: repeatElement(Word.max, count: lhsTemp.count - rhsTemp.count))
    }

    // If `rhs` is longer than `lhs`, behavior depends on sign of `lhs`
    // * If `lhs < 0`, length is extended with 1s, so those bits of lhs
    //   should all be 1
    // * If `lhs >= 0`, length is extended with 0s, so those bits should be
    //   copied from rhs
    if lhsTemp.count < rhsTemp.count {
      if lhs.isNegative {
        lhsTemp.append(contentsOf:
          repeatElement(Word.max, count: rhsTemp.count - lhsTemp.count))
      } else {
        lhsTemp.append(contentsOf: rhsTemp[lhsTemp.count..<rhsTemp.count])
      }
    }

    // Perform bitwise | on words that both `lhs` and `rhs` have.
    for i in 0..<Swift.min(lhsTemp.count, rhsTemp.count) {
      lhsTemp[i] |= rhsTemp[i]
    }

    lhs = _BigInt(_twosComplementData: lhsTemp)
  }

  public static func ^=(lhs: inout _BigInt, rhs: _BigInt) {
    var lhsTemp = lhs._dataAsTwosComplement()
    let rhsTemp = rhs._dataAsTwosComplement()

    // If `lhs` is longer than `rhs`, behavior depends on sign of `rhs`
    // * If `rhs < 0`, length is extended with 1s, so those bits of `lhs`
    //   should all be flipped
    // * If `rhs >= 0`, length is extended with 0s, which is a no-op
    if lhsTemp.count > rhsTemp.count && rhs.isNegative {
      for i in rhsTemp.count..<lhsTemp.count {
        lhsTemp[i] = ~lhsTemp[i]
      }
    }

    // If `rhs` is longer than `lhs`, behavior depends on sign of `lhs`
    // * If `lhs < 0`, length is extended with 1s, so those bits of `lhs`
    //   should all be flipped copies of `rhs`
    // * If `lhs >= 0`, length is extended with 0s, so those bits should
    //   be copied from rhs
    if lhsTemp.count < rhsTemp.count {
      if lhs.isNegative {
        lhsTemp += rhsTemp.suffix(from: lhsTemp.count).map(~)
      } else {
        lhsTemp.append(contentsOf: rhsTemp[lhsTemp.count..<rhsTemp.count])
      }
    }

    // Perform bitwise ^ on words that both `lhs` and `rhs` have.
    for i in 0..<Swift.min(lhsTemp.count, rhsTemp.count) {
      lhsTemp[i] ^= rhsTemp[i]
    }

    lhs = _BigInt(_twosComplementData: lhsTemp)
  }

  public static prefix func ~(x: _BigInt) -> _BigInt {
    return -x - 1
  }

  //===--- SignedNumeric --------------------------------------------------===//

  public static prefix func -(x: inout _BigInt) {
    defer { x._checkInvariants() }
    guard x._data.count > 0 else { return }
    x.isNegative = !x.isNegative
  }

  //===--- Strideable -----------------------------------------------------===//

  public func distance(to other: _BigInt) -> _BigInt {
    return other - self
  }

  public func advanced(by n: _BigInt) -> _BigInt {
    return self + n
  }

  //===--- Other arithmetic -----------------------------------------------===//

  /// Returns the greatest common divisor for this value and `other`.
  public func greatestCommonDivisor(with other: _BigInt) -> _BigInt {
    // Quick return if either is zero
    if other.isZero {
      return magnitude
    }
    if isZero {
      return other.magnitude
    }

    var (x, y) = (self.magnitude, other.magnitude)
    let (xLSB, yLSB) = (x.trailingZeroBitCount, y.trailingZeroBitCount)

    // Remove any common factor of two
    let commonPower = Swift.min(xLSB, yLSB)
    x >>= commonPower
    y >>= commonPower

    // Remove any remaining factor of two
    if xLSB != commonPower {
      x >>= xLSB - commonPower
    }
    if yLSB != commonPower {
      y >>= yLSB - commonPower
    }

    while !x.isZero {
      // Swap values to ensure that `x >= y`.
      if x._compareMagnitude(to: y) == .lessThan {
        swap(&x, &y)
      }

      // Subtract smaller and remove any factors of two
      x._unsignedSubtract(y)
      x >>= x.trailingZeroBitCount
    }

    // Add original common factor of two back into result
    y <<= commonPower
    return y
  }

  /// Returns the lowest common multiple for this value and `other`.
  public func lowestCommonMultiple(with other: _BigInt) -> _BigInt {
    let gcd = greatestCommonDivisor(with: other)
    if _compareMagnitude(to: other) == .lessThan {
      return ((self / gcd) * other).magnitude
    } else {
      return ((other / gcd) * self).magnitude
    }
  }

  //===--- String methods ------------------------------------------------===//

  /// Creates a new instance from the given string.
  ///
  /// - Parameters:
  ///   - source: The string to parse for the new instance's value. If a
  ///     character in `source` is not in the range `0...9` or `a...z`, case
  ///     insensitive, or is not less than `radix`, the result is `nil`.
  ///   - radix: The radix to use when parsing `source`. `radix` must be in the
  ///     range `2...36`. The default is `10`.
  public init?(_ source: String, radix: Int = 10) {
    assert(2...36 ~= radix, "radix must be in range 2...36")
    let radix = Word(radix)

    func valueForCodeUnit(_ unit: Unicode.UTF16.CodeUnit) -> Word? {
      switch unit {
      // "0"..."9"
      case 48...57: return Word(unit - 48)
      // "a"..."z"
      case 97...122: return Word(unit - 87)
      // "A"..."Z"
      case 65...90: return Word(unit - 55)
      // invalid character
      default: return nil
      }
    }

    var source = source

    // Check for a single prefixing hyphen
    let negative = source.hasPrefix("-")
    if negative {
      source = String(source.dropFirst())
    }

    // Loop through characters, multiplying
    for v in source.utf16.map(valueForCodeUnit) {
      // Character must be valid and less than radix
      guard let v = v else { return nil }
      guard v < radix else { return nil }

      self.multiply(by: radix)
      self.add(v)
    }

    self.isNegative = negative
  }

  /// Returns a string representation of this instance.
  ///
  /// - Parameters:
  ///   - radix: The radix to use when converting this instance to a string.
  ///     The value passed as `radix` must be in the range `2...36`. The
  ///     default is `10`.
  ///   - lowercase: Whether to use lowercase letters to represent digits
  ///     greater than 10. The default is `true`.
  public func toString(radix: Int = 10, lowercase: Bool = true) -> String {
    assert(2...36 ~= radix, "radix must be in range 2...36")

    let digitsStart = ("0" as Unicode.Scalar).value
    let lettersStart = ((lowercase ? "a" : "A") as Unicode.Scalar).value - 10
    func toLetter(_ x: UInt32) -> Unicode.Scalar {
      return x < 10
        ? Unicode.Scalar(digitsStart + x)!
        : Unicode.Scalar(lettersStart + x)!
    }

    let radix = _BigInt(radix)
    var result: [Unicode.Scalar] = []

    var x = self.magnitude
    while !x.isZero {
      let remainder: _BigInt
      (x, remainder) = x.quotientAndRemainder(dividingBy: radix)
      result.append(toLetter(UInt32(remainder)))
    }

    let sign = isNegative ? "-" : ""
    let rest = result.count == 0
      ? "0"
      : String(String.UnicodeScalarView(result.reversed()))
    return sign + rest
  }

  public var description: String {
    return decimalString
  }

  public var debugDescription: String {
    return "_BigInt(\(hexString), words: \(_data.count))"
  }

  /// A string representation of this instance's value in base 2.
  public var binaryString: String {
    return toString(radix: 2)
  }

  /// A string representation of this instance's value in base 10.
  public var decimalString: String {
    return toString(radix: 10)
  }

  /// A string representation of this instance's value in base 16.
  public var hexString: String {
    return toString(radix: 16, lowercase: false)
  }

  /// A string representation of this instance's value in base 36.
  public var compactString: String {
    return toString(radix: 36, lowercase: false)
  }

  //===--- Comparable -----------------------------------------------------===//

  enum _ComparisonResult {
    case lessThan, equal, greaterThan
  }

  /// Returns whether this instance is less than, greather than, or equal to
  /// the given value.
  func _compare(to rhs: _BigInt) -> _ComparisonResult {
    // Negative values are less than positive values
    guard isNegative == rhs.isNegative else {
      return isNegative ? .lessThan : .greaterThan
    }

    switch _compareMagnitude(to: rhs) {
    case .equal:
      return .equal
    case .lessThan:
      return isNegative ? .greaterThan : .lessThan
    case .greaterThan:
      return isNegative ? .lessThan : .greaterThan
    }
  }

  /// Returns whether the magnitude of this instance is less than, greather
  /// than, or equal to the magnitude of the given value.
  func _compareMagnitude(to rhs: _BigInt) -> _ComparisonResult {
    guard _data.count == rhs._data.count else {
      return _data.count < rhs._data.count ? .lessThan : .greaterThan
    }

    // Equal number of words: compare from most significant word
    for i in (0..<_data.count).reversed() {
      if _data[i] < rhs._data[i] { return .lessThan }
      if _data[i] > rhs._data[i] { return .greaterThan }
    }
    return .equal
  }

  public static func ==(lhs: _BigInt, rhs: _BigInt) -> Bool {
    return lhs._compare(to: rhs) == .equal
  }

  public static func < (lhs: _BigInt, rhs: _BigInt) -> Bool {
    return lhs._compare(to: rhs) == .lessThan
  }

  //===--- Hashable -------------------------------------------------------===//

  public func hash(into hasher: inout Hasher) {
    hasher.combine(isNegative)
    hasher.combine(_data)
  }

  //===--- Bit shifting operators -----------------------------------------===//

  static func _shiftLeft(_ data: inout [Word], byWords words: Int) {
    guard words > 0 else { return }
    data.insert(contentsOf: repeatElement(0, count: words), at: 0)
  }

  static func _shiftRight(_ data: inout [Word], byWords words: Int) {
    guard words > 0 else { return }
    data.removeFirst(Swift.min(data.count, words))
  }

  public static func <<= <RHS : BinaryInteger>(lhs: inout _BigInt, rhs: RHS) {
    defer { lhs._checkInvariants() }
    guard rhs != 0 else { return }
    guard rhs > 0 else {
      lhs >>= 0 - rhs
      return
    }

    let wordWidth = RHS(Word.bitWidth)
    
    // We can add `rhs / bits` extra words full of zero at the low end.
    let extraWords = Int(rhs / wordWidth)
    lhs._data.reserveCapacity(lhs._data.count + extraWords + 1)
    _BigInt._shiftLeft(&lhs._data, byWords: extraWords)

    // Each existing word will need to be shifted left by `rhs % bits`.
    // For each pair of words, we'll use the high `offset` bits of the
    // lower word and the low `Word.bitWidth - offset` bits of the higher
    // word.
    let highOffset = Int(rhs % wordWidth)
    let lowOffset = Word.bitWidth - highOffset

    // If there's no offset, we're finished, as `rhs` was a multiple of
    // `Word.bitWidth`.
    guard highOffset != 0 else { return }

    // Add new word at the end, then shift everything left by `offset` bits.
    lhs._data.append(0)
    for i in ((extraWords + 1)..<lhs._data.count).reversed() {
      lhs._data[i] = lhs._data[i] << highOffset
        | lhs._data[i - 1] >> lowOffset
    }

    // Finally, shift the lowest word.
    lhs._data[extraWords] = lhs._data[extraWords] << highOffset
    lhs._standardize()
  }

  public static func >>= <RHS : BinaryInteger>(lhs: inout _BigInt, rhs: RHS) {
    defer { lhs._checkInvariants() }
    guard rhs != 0 else { return }
    guard rhs > 0 else {
      lhs <<= 0 - rhs
      return
    }

    var tempData = lhs._dataAsTwosComplement()

    let wordWidth = RHS(Word.bitWidth)
    // We can remove `rhs / bits` full words at the low end.
    // If that removes the entirety of `_data`, we're done.
    let wordsToRemove = Int(rhs / wordWidth)
    _BigInt._shiftRight(&tempData, byWords: wordsToRemove)
    guard tempData.count != 0 else {
      lhs = lhs.isNegative ? -1 : 0
      return
    }

    // Each existing word will need to be shifted right by `rhs % bits`.
    // For each pair of words, we'll use the low `offset` bits of the
    // higher word and the high `_BigInt.Word.bitWidth - offset` bits of
    // the lower word.
    let lowOffset = Int(rhs % wordWidth)
    let highOffset = Word.bitWidth - lowOffset

    // If there's no offset, we're finished, as `rhs` was a multiple of
    // `Word.bitWidth`.
    guard lowOffset != 0 else {
      lhs = _BigInt(_twosComplementData: tempData)
      return
    }

    // Shift everything right by `offset` bits.
    for i in 0..<(tempData.count - 1) {
      tempData[i] = tempData[i] >> lowOffset |
        tempData[i + 1] << highOffset
    }

    // Finally, shift the highest word and standardize the result.
    tempData[tempData.count - 1] >>= lowOffset
    lhs = _BigInt(_twosComplementData: tempData)
  }
}

//===--- Bit --------------------------------------------------------------===//
//===----------------------------------------------------------------------===//

/// A one-bit fixed width integer.
struct Bit : FixedWidthInteger, UnsignedInteger {
  typealias Magnitude = Bit

  var value: UInt8 = 0

  // Initializers

  init(integerLiteral value: Int) {
    self = Bit(value)
  }

  init(bigEndian value: Bit) {
    self = value
  }

  init(littleEndian value: Bit) {
    self = value
  }

  init?<T: BinaryFloatingPoint>(exactly source: T) {
    switch source {
    case T(0): value = 0
    case T(1): value = 1
    default:
      return nil
    }
  }

  init<T: BinaryFloatingPoint>(_ source: T) {
    self = Bit(exactly: source.rounded(.down))!
  }

  init<T: BinaryInteger>(_ source: T) {
    switch source {
    case 0: value = 0
    case 1: value = 1
    default:
      fatalError("Can't represent \(source) as a Bit")
    }
  }

  init<T: BinaryInteger>(truncatingIfNeeded source: T) {
    value = UInt8(source & 1)
  }

  init(_truncatingBits bits: UInt) {
    value = UInt8(bits & 1)
  }

  init<T: BinaryInteger>(clamping source: T)  {
    value = source >= 1 ? 1 : 0
  }

  // FixedWidthInteger, BinaryInteger

  static var bitWidth: Int {
    return 1
  }

  var bitWidth: Int {
    return 1
  }

  var trailingZeroBitCount: Int {
    return Int(~value & 1)
  }

  static var max: Bit {
    return 1
  }

  static var min: Bit {
    return 0
  }

  static var isSigned: Bool {
    return false
  }

  var nonzeroBitCount: Int {
    return value.nonzeroBitCount
  }

  var leadingZeroBitCount: Int {
    return Int(~value & 1)
  }

  var bigEndian: Bit {
    return self
  }

  var littleEndian: Bit {
    return self
  }

  var byteSwapped: Bit {
    return self
  }

  var words: UInt.Words {
    return UInt(value).words
  }

  // Hashable, CustomStringConvertible

  func hash(into hasher: inout Hasher) {
    hasher.combine(value)
  }

  var description: String {
    return "\(value)"
  }

  // Arithmetic Operations / Operators

  func _checkOverflow(_ v: UInt8) -> Bool {
    let mask: UInt8 = ~0 << 1
    return v & mask != 0
  }
  
  func addingReportingOverflow(_ rhs: Bit) ->
    (partialValue: Bit, overflow: Bool) {
      let result = value &+ rhs.value
      return (Bit(result & 1), _checkOverflow(result))
  }

  func subtractingReportingOverflow(_ rhs: Bit) ->
    (partialValue: Bit, overflow: Bool) {
      let result = value &- rhs.value
      return (Bit(result & 1), _checkOverflow(result))
  }

  func multipliedReportingOverflow(by rhs: Bit) ->
    (partialValue: Bit, overflow: Bool) {
      let result = value &* rhs.value
      return (Bit(result), false)
  }

  func dividedReportingOverflow(by rhs: Bit) ->
    (partialValue: Bit, overflow: Bool) {
      return (self, rhs != 0)
  }

  func remainderReportingOverflow(dividingBy rhs: Bit) ->
    (partialValue: Bit, overflow: Bool) {
      fatalError()
  }

  static func +=(lhs: inout Bit, rhs: Bit) {
    let result = lhs.addingReportingOverflow(rhs)
    assert(!result.overflow, "Addition overflow")
    lhs = result.partialValue
  }

  static func -=(lhs: inout Bit, rhs: Bit) {
    let result = lhs.subtractingReportingOverflow(rhs)
    assert(!result.overflow, "Subtraction overflow")
    lhs = result.partialValue
  }

  static func *=(lhs: inout Bit, rhs: Bit) {
    let result = lhs.multipliedReportingOverflow(by: rhs)
    assert(!result.overflow, "Multiplication overflow")
    lhs = result.partialValue
  }

  static func /=(lhs: inout Bit, rhs: Bit) {
    let result = lhs.dividedReportingOverflow(by: rhs)
    assert(!result.overflow, "Division overflow")
    lhs = result.partialValue
  }

  static func %=(lhs: inout Bit, rhs: Bit) {
    assert(rhs != 0, "Modulo sum overflow")
    lhs.value = 0 // No remainders with bit division!
  }

  func multipliedFullWidth(by other: Bit) -> (high: Bit, low: Bit) {
      return (0, self * other)
  }

  func dividingFullWidth(_ dividend: (high: Bit, low: Bit)) ->
    (quotient: Bit, remainder: Bit) {
      assert(self != 0, "Division overflow")
      assert(dividend.high == 0, "Quotient overflow")
      return (dividend.low, 0)
  }

  // FIXME: Remove once default implementations are provided:

  public static func +(_ lhs: Bit, _ rhs: Bit) -> Bit {
    var lhs = lhs
    lhs += rhs
    return lhs
  }

  public static func -(_ lhs: Bit, _ rhs: Bit) -> Bit {
    var lhs = lhs
    lhs -= rhs
    return lhs
  }

  public static func *(_ lhs: Bit, _ rhs: Bit) -> Bit {
    var lhs = lhs
    lhs *= rhs
    return lhs
  }

  public static func /(_ lhs: Bit, _ rhs: Bit) -> Bit {
    var lhs = lhs
    lhs /= rhs
    return lhs
  }

  public static func %(_ lhs: Bit, _ rhs: Bit) -> Bit {
    var lhs = lhs
    lhs %= rhs
    return lhs
  }

  // Bitwise operators

  static prefix func ~(x: Bit) -> Bit {
    return Bit(~x.value & 1)
  }

  // Why doesn't the type checker complain about these being missing?
  static func &=(lhs: inout Bit, rhs: Bit) {
    lhs.value &= rhs.value
  }

  static func |=(lhs: inout Bit, rhs: Bit) {
    lhs.value |= rhs.value
  }

  static func ^=(lhs: inout Bit, rhs: Bit) {
    lhs.value ^= rhs.value
  }

  static func ==(lhs: Bit, rhs: Bit) -> Bool {
    return lhs.value == rhs.value
  }

  static func <(lhs: Bit, rhs: Bit) -> Bool {
    return lhs.value < rhs.value
  }

  static func <<(lhs: Bit, rhs: Bit) -> Bit {
    return rhs == 0 ? lhs : 0
  }

  static func >>(lhs: Bit, rhs: Bit) -> Bit {
    return rhs == 0 ? lhs : 0
  }

  static func <<=(lhs: inout Bit, rhs: Bit) {
    if rhs != 0 {
      lhs = 0
    }
  }

  static func >>=(lhs: inout Bit, rhs: Bit) {
    if rhs != 0 {
      lhs = 0
    }
  }
}

//===--- Tests ------------------------------------------------------------===//
//===----------------------------------------------------------------------===//

typealias BigInt = _BigInt<UInt>
typealias BigInt8 = _BigInt<UInt8>

typealias BigIntBit = _BigInt<Bit>

func testBinaryInit<T: BinaryInteger>(_ x: T) -> BigInt {
  return BigInt(x)
}

func randomBitLength() -> Int {
  return Int.random(in: 2...1000)
}

var BitTests = TestSuite("Bit")

BitTests.test("Basics") {
  let x = Bit.max
  let y = Bit.min

  expectTrue(x == 1 as Int)
  expectTrue(y == 0 as Int)
  expectTrue(x < Int.max)

  expectGT(x, y)
  expectEqual(x, x)
  expectEqual(x, x ^ 0)
  expectGT(x, x & 0)
  expectEqual(x, x | 0)
  expectLT(y, y | 1)
  expectEqual(x, ~y)
  expectEqual(y, ~x)

  expectEqual(x, x + y)
  expectGT(x, x &+ x)
  
  expectEqual(1, x.nonzeroBitCount)
  expectEqual(0, y.nonzeroBitCount)

  expectEqual(0, x.leadingZeroBitCount)
  expectEqual(1, y.leadingZeroBitCount)

  expectEqual(0, x.trailingZeroBitCount)
  expectEqual(1, y.trailingZeroBitCount)
}

var BigIntTests = TestSuite("BigInt")

BigIntTests.test("Initialization") {
  let x = testBinaryInit(1_000_000 as Int)
  expectEqual(x._data[0], 1_000_000)

  let y = testBinaryInit(1_000 as UInt16)
  expectEqual(y._data[0], 1_000)

  let z = testBinaryInit(-1_000_000 as Int)
  expectEqual(z._data[0], 1_000_000)
  expectTrue(z.isNegative)

  let z6 = testBinaryInit(z * z * z * z * z * z)
  expectEqual(z6._data, [12919594847110692864, 54210108624275221])
  expectFalse(z6.isNegative)
}

BigIntTests.test("Identity/Fixed point") {
  let x = BigInt(repeatElement(UInt.max, count: 20))
  let y = -x

  expectEqual(x / x, 1)
  expectEqual(x / y, -1)
  expectEqual(y / x, -1)
  expectEqual(y / y, 1)
  expectEqual(x % x, 0)
  expectEqual(x % y, 0)
  expectEqual(y % x, 0)
  expectEqual(y % y, 0)

  expectEqual(x * 1, x)
  expectEqual(y * 1, y)
  expectEqual(x * -1, y)
  expectEqual(y * -1, x)
  expectEqual(-x, y)
  expectEqual(-y, x)

  expectEqual(x + 0, x)
  expectEqual(y + 0, y)
  expectEqual(x - 0, x)
  expectEqual(y - 0, y)

  expectEqual(x - x, 0)
  expectEqual(y - y, 0)
}

BigIntTests.test("Max arithmetic") {
  let x = BigInt(repeatElement(UInt.max, count: 50))
  let y = BigInt(repeatElement(UInt.max, count: 35))
  let (q, r) = x.quotientAndRemainder(dividingBy: y)

  expectEqual(q * y + r, x)
  expectEqual(q * y, x - r)
}

BigIntTests.test("Zero arithmetic") {
  let zero: BigInt = 0
  expectTrue(zero.isZero)
  expectFalse(zero.isNegative)

  let x: BigInt = 1
  expectTrue((x - x).isZero)
  expectFalse((x - x).isNegative)

  let y: BigInt = -1
  expectTrue(y.isNegative)
  expectTrue((y - y).isZero)
  expectFalse((y - y).isNegative)

  expectEqual(x * zero, zero)
  expectCrashLater()
  _ = x / zero
}

BigIntTests.test("Conformances") {
  // Comparable
  let x = BigInt(Int.max)
  let y = x * x * x * x * x
  expectLT(y, y + 1)
  expectGT(y, y - 1)
  expectGT(y, 0)

  let z = -y
  expectLT(z, z + 1)
  expectGT(z, z - 1)
  expectLT(z, 0)

  expectEqual(-z, y)
  expectEqual(y + z, 0)

  // Hashable
  expectNotEqual(x.hashValue, y.hashValue)
  expectNotEqual(y.hashValue, z.hashValue)

  let set = Set([x, y, z])
  expectTrue(set.contains(x))
  expectTrue(set.contains(y))
  expectTrue(set.contains(z))
  expectFalse(set.contains(-x))
}

BigIntTests.test("BinaryInteger interop") {
  let x: BigInt = 100
  let xComp = UInt8(x)
  expectTrue(x == xComp)
  expectTrue(x < xComp + 1)
  expectFalse(xComp + 1 < x)

  let y: BigInt = -100
  let yComp = Int8(y)
  expectTrue(y == yComp)
  expectTrue(y < yComp + (1 as Int8))
  expectFalse(yComp + (1 as Int8) < y)
  // should be: expectTrue(y < yComp + 1), but:
  // warning: '+' is deprecated: Mixed-type addition is deprecated.
  // Please use explicit type conversion.

  let zComp = Int.min + 1
  let z = BigInt(zComp)
  expectTrue(z == zComp)
  expectTrue(zComp == z)
  expectFalse(zComp + 1 < z)
  expectTrue(z < zComp + 1)

  let w = BigInt(UInt.max)
  let wComp = UInt(truncatingIfNeeded: w)
  expectTrue(w == wComp)
  expectTrue(wComp == w)
  expectTrue(wComp - (1 as UInt) < w)
  expectFalse(w < wComp - (1 as UInt))
  // should be:
  //  expectTrue(wComp - 1 < w)
  //  expectTrue(w > wComp - 1)
  // but crashes at runtime
}

BigIntTests.test("Huge") {
  let x = BigInt(randomBits: 1_000_000)
  expectGT(x, x - 1)
  let y = -x
  expectGT(y, y - 1)
}

BigIntTests.test("Numeric").forEach(in: [
  ("3GFWFN54YXNBS6K2ST8K9B89Q2AMRWCNYP4JAS5ZOPPZ1WU09MXXTIT27ZPVEG2Y",
   "9Y1QXS4XYYDSBMU4N3LW7R3R1WKK",
   "CIFJIVHV0K4MSX44QEX2US0MFFEAWJVQ8PJZ",
   "26HILZ7GZQN8MB4O17NSPO5XN1JI"),
  ("7PM82EHP7ZN3ZL7KOPB7B8KYDD1R7EEOYWB6M4SEION47EMS6SMBEA0FNR6U9VAM70HPY4WKXBM8DCF1QOR1LE38NJAVOPOZEBLIU1M05",
   "-202WEEIRRLRA9FULGA15RYROVW69ZPDHW0FMYSURBNWB93RNMSLRMIFUPDLP5YOO307XUNEFLU49FV12MI22MLCVZ5JH",
   "-3UNIZHA6PAL30Y",
   "1Y13W1HYB0QV2Z5RDV9Z7QXEGPLZ6SAA2906T3UKA46E6M4S6O9RMUF5ETYBR2QT15FJZP87JE0W06FA17RYOCZ3AYM3"),
  ("-ICT39SS0ONER9Z7EAPVXS3BNZDD6WJA791CV5LT8I4POLF6QYXBQGUQG0LVGPVLT0L5Z53BX6WVHWLCI5J9CHCROCKH3B381CCLZ4XAALLMD",
   "6T1XIVCPIPXODRK8312KVMCDPBMC7J4K0RWB7PM2V4VMBMODQ8STMYSLIXFN9ORRXCTERWS5U4BLUNA4H6NG8O01IM510NJ5STE",
   "-2P2RVZ11QF",
   "-3YSI67CCOD8OI1HFF7VF5AWEQ34WK6B8AAFV95U7C04GBXN0R6W5GM5OGOO22HY0KADIUBXSY13435TW4VLHCKLM76VS51W5Z9J"),
  ("-326JY57SJVC",
   "-8H98AQ1OY7CGAOOSG",
   "0",
   "-326JY57SJVC"),
  ("-XIYY0P3X9JIDF20ZQG2CN5D2Q5CD9WFDDXRLFZRDKZ8V4TSLE2EHRA31XL3YOHPYLE0I0ZAV2V9RF8AGPCYPVWEIYWWWZ3HVDR64M08VZTBL85PR66Z2F0W5AIDPXIAVLS9VVNLNA6I0PKM87YW4T98P0K",
   "-BUBZEC4NTOSCO0XHCTETN4ROPSXIJBTEFYMZ7O4Q1REOZO2SFU62KM3L8D45Z2K4NN3EC4BSRNEE",
   "2TX1KWYGAW9LAXUYRXZQENY5P3DSVXJJXK4Y9DWGNZHOWCL5QD5PLLZCE6D0G7VBNP9YGFC0Z9XIPCB",
   "-3LNPZ9JK5PUXRZ2Y1EJ4E3QRMAMPKZNI90ZFOBQJM5GZUJ84VMF8EILRGCHZGXJX4AXZF0Z00YA"),
  ("AZZBGH7AH3S7TVRHDJPJ2DR81H4FY5VJW2JH7O4U7CH0GG2DSDDOSTD06S4UM0HP1HAQ68B2LKKWD73UU0FV5M0H0D0NSXUJI7C2HW3P51H1JM5BHGXK98NNNSHMUB0674VKJ57GVVGY4",
   "1LYN8LRN3PY24V0YNHGCW47WUWPLKAE4685LP0J74NZYAIMIBZTAF71",
   "6TXVE5E9DXTPTHLEAG7HGFTT0B3XIXVM8IGVRONGSSH1UC0HUASRTZX8TVM2VOK9N9NATPWG09G7MDL6CE9LBKN",
   "WY37RSPBTEPQUA23AXB3B5AJRIUL76N3LXLP3KQWKFFSR7PR4E1JWH"),
  ("1000000000000000000000000000000000000000000000",
   "1000000000000000000000000000000000000",
   "1000000000",
   "0"),
  ])
{ strings in
  let x = BigInt(strings.0, radix: 36)!
  let y = BigInt(strings.1, radix: 36)!
  let q = BigInt(strings.2, radix: 36)!
  let r = BigInt(strings.3, radix: 36)!

  let (testQ, testR) = x.quotientAndRemainder(dividingBy: y)
  expectEqual(testQ, q)
  expectEqual(testR, r)
  expectEqual(x, y * q + r)
}

BigIntTests.test("Strings") {
  let x = BigInt("-3UNIZHA6PAL30Y", radix: 36)!
  expectEqual(x.binaryString, "-1000111001110110011101001110000001011001110110011011110011000010010010")
  expectEqual(x.decimalString, "-656993338084259999890")
  expectEqual(x.hexString, "-239D9D3816766F3092")
  expectEqual(x.compactString, "-3UNIZHA6PAL30Y")

  expectTrue(BigInt("12345") == 12345)
  expectTrue(BigInt("-12345") == -12345)

  expectTrue(BigInt("-3UNIZHA6PAL30Y", radix: 10) == nil)
  expectTrue(BigInt("---") == nil)
  expectTrue(BigInt(" 123") == nil)
}

BigIntTests.test("Randomized arithmetic").forEach(in: Array(1...10)) { _ in
  // Test x == (x / y) * x + (x % y)
  let (x, y) = (
    BigInt(randomBits: randomBitLength()),
    BigInt(randomBits: randomBitLength()))
  if !y.isZero {
    let (q, r) = x.quotientAndRemainder(dividingBy: y)
    expectEqual(q * y + r, x)
    expectEqual(q * y, x - r)
  }

  // Test (x0 + y0)(x1 + y1) == x0x1 + x0y1 + y0x1 + y0y1
  let (x0, y0, x1, y1) = (
    BigInt(randomBits: randomBitLength()),
    BigInt(randomBits: randomBitLength()),
    BigInt(randomBits: randomBitLength()),
    BigInt(randomBits: randomBitLength()))
  let r1 = (x0 + y0) * (x1 + y1)
  let r2 = ((x0 * x1) + (x0 * y1), (y0 * x1) + (y0 * y1))
  expectEqual(r1, r2.0 + r2.1)
}

var BigInt8Tests = TestSuite("BigInt<UInt8>")

BigInt8Tests.test("BinaryInteger interop") {
  let x: BigInt8 = 100
  let xComp = UInt8(x)
  expectTrue(x == xComp)
  expectTrue(x < xComp + 1)
  expectFalse(xComp + 1 < x)

  let y: BigInt8 = -100
  let yComp = Int8(y)
  expectTrue(y == yComp)
  expectTrue(y < yComp + (1 as Int8))
  expectFalse(yComp + (1 as Int8) < y)

  let zComp = Int.min + 1
  let z = BigInt8(zComp)
  expectTrue(z == zComp)
  expectTrue(zComp == z)
  expectFalse(zComp + 1 < z)
  expectTrue(z < zComp + 1)

  let w = BigInt8(UInt.max)
  let wComp = UInt(truncatingIfNeeded: w)
  expectTrue(w == wComp)
  expectTrue(wComp == w)
  expectTrue(wComp - (1 as UInt) < w)
  expectFalse(w < wComp - (1 as UInt))
}

BigInt8Tests.test("Randomized arithmetic").forEach(in: Array(1...10)) { _ in
  // Test x == (x / y) * x + (x % y)
  let (x, y) = (
    BigInt8(randomBits: randomBitLength()),
    BigInt8(randomBits: randomBitLength()))
  if !y.isZero {
    let (q, r) = x.quotientAndRemainder(dividingBy: y)
    expectEqual(q * y + r, x)
    expectEqual(q * y, x - r)
  }

  // Test (x0 + y0)(x1 + y1) == x0x1 + x0y1 + y0x1 + y0y1
  let (x0, y0, x1, y1) = (
    BigInt8(randomBits: randomBitLength()),
    BigInt8(randomBits: randomBitLength()),
    BigInt8(randomBits: randomBitLength()),
    BigInt8(randomBits: randomBitLength()))
  let r1 = (x0 + y0) * (x1 + y1)
  let r2 = ((x0 * x1) + (x0 * y1), (y0 * x1) + (y0 * y1))
  expectEqual(r1, r2.0 + r2.1)
}

BigInt8Tests.test("Bitshift") {
  expectEqual(BigInt8(255) << 1, 510)
  expectTrue(BigInt(UInt32.max) << 16 == UInt(UInt32.max) << 16)
  var (x, y) = (1 as BigInt, 1 as UInt)
  for i in 0..<64 {   // don't test 64-bit shift, UInt64 << 64 == 0
    expectTrue(x << i == y << i)
  }

  (x, y) = (BigInt(UInt.max), UInt.max)
  for i in 0...64 {   // test 64-bit shift, should both be zero
    expectTrue(x >> i == y >> i,
    "\(x) as \(type(of:x)) >> \(i) => \(x >> i)  !=  \(y) as \(type(of:y)) >> \(i) => \(y >> i)")
  }

  x = BigInt(-1)
  let z = -1 as Int
  for i in 0..<64 {
    expectTrue(x << i == z << i)
  }
}

BigInt8Tests.test("Bitwise").forEach(in: [
  BigInt8(Int.max - 2),
  BigInt8(255),
  BigInt8(256),
  BigInt8(UInt32.max),
  ])
{ value in
  for x in [value, -value] {
    expectTrue(x | 0 == x)
    expectTrue(x & 0 == 0)
    expectTrue(x & ~0 == x)
    expectTrue(x ^ 0 == x)
    expectTrue(x ^ ~0 == ~x)
    expectTrue(x == BigInt8(Int(truncatingIfNeeded: x)))
    expectTrue(~x == BigInt8(~Int(truncatingIfNeeded: x)))
  }
}

var BigIntBitTests = TestSuite("BigInt<Bit>")

BigIntBitTests.test("Randomized arithmetic").forEach(in: Array(1...10)) { _ in
  // Test x == (x / y) * x + (x % y)
  let (x, y) = (
    BigIntBit(randomBits: randomBitLength() % 100),
    BigIntBit(randomBits: randomBitLength() % 100))
  if !y.isZero {
    let (q, r) = x.quotientAndRemainder(dividingBy: y)
    expectEqual(q * y + r, x)
    expectEqual(q * y, x - r)
  }

  // Test (x0 + y0)(x1 + y1) == x0x1 + x0y1 + y0x1 + y0y1
  let (x0, y0, x1, y1) = (
    BigIntBit(randomBits: randomBitLength() % 100),
    BigIntBit(randomBits: randomBitLength() % 100),
    BigIntBit(randomBits: randomBitLength() % 100),
    BigIntBit(randomBits: randomBitLength() % 100))
  let r1 = (x0 + y0) * (x1 + y1)
  let r2 = ((x0 * x1) + (x0 * y1), (y0 * x1) + (y0 * y1))
  expectEqual(r1, r2.0 + r2.1)
}

BigIntBitTests.test("Conformances") {
  // Comparable
  let x = BigIntBit(Int.max)
  let y = x * x * x * x * x
  expectLT(y, y + 1)
  expectGT(y, y - 1)
  expectGT(y, 0)

  let z = -y
  expectLT(z, z + 1)
  expectGT(z, z - 1)
  expectLT(z, 0)

  expectEqual(-z, y)
  expectEqual(y + z, 0)

  // Hashable
  expectNotEqual(x.hashValue, y.hashValue)
  expectNotEqual(y.hashValue, z.hashValue)

  let set = Set([x, y, z])
  expectTrue(set.contains(x))
  expectTrue(set.contains(y))
  expectTrue(set.contains(z))
  expectFalse(set.contains(-x))
}

BigIntBitTests.test("words") {
  expectEqualSequence([1], (1 as BigIntBit).words)
  expectEqualSequence([UInt.max, 0], BigIntBit(UInt.max).words)
  expectEqualSequence([UInt.max >> 1], BigIntBit(UInt.max >> 1).words)
  expectEqualSequence([0, 1], (BigIntBit(UInt.max) + 1).words)
  expectEqualSequence([UInt.max], (-1 as BigIntBit).words)
}

runAllTests()

BigIntTests.test("isMultiple") {
  // Test that these do not crash.
  expectTrue((0 as _BigInt<UInt>).isMultiple(of: 0))
  expectFalse((1 as _BigInt<UInt>).isMultiple(of: 0))
}<|MERGE_RESOLUTION|>--- conflicted
+++ resolved
@@ -16,7 +16,6 @@
 // REQUIRES: executable_test
 // REQUIRES: CPU=x86_64
 
-<<<<<<< HEAD
 // SWIFT_ENABLE_TENSORFLOW
 // This test is currently unsupported because the addition of `+` operators
 // to the stdlib (via `VectorProtocol`) causes type-checking to fail.
@@ -24,10 +23,8 @@
 // REQUIRES: no_tensorflow
 // SWIFT_ENABLE_TENSORFLOW END
 
-=======
 // See rdar://problem/65251059
 // UNSUPPORTED: windows
->>>>>>> b327dbf8
 // rdar://problem/65015626
 // XFAIL: asserts
 
