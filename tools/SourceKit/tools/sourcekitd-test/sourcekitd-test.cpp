--- conflicted
+++ resolved
@@ -467,7 +467,6 @@
 }
 
 static int handleTestInvocation(TestOptions Opts, TestOptions &InitOpts) {
-<<<<<<< HEAD
   // SWIFT_ENABLE_TENSORFLOW
 #ifdef SWIFT_SOURCEKIT_USE_INPROC_LIBRARY
   if (Opts.InMemoryClangModuleCache) {
@@ -478,8 +477,6 @@
   }
 #endif
 
-=======
->>>>>>> d71790b7
   if (!Opts.JsonRequestPath.empty())
     return handleJsonRequestPath(Opts.JsonRequestPath, Opts);
 
