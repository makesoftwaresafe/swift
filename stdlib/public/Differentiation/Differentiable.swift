--- conflicted
+++ resolved
@@ -35,10 +35,6 @@
   /// along the given tangent vector.
   mutating func move(along direction: TangentVector)
 
-<<<<<<< HEAD
-  // SWIFT_ENABLE_TENSORFLOW
-=======
->>>>>>> 109e8088
   /// A closure that produces a zero tangent vector, capturing minimal
   /// necessary information from `self`.
   ///
@@ -72,10 +68,6 @@
   ///         }
   ///     }
   var zeroTangentVectorInitializer: () -> TangentVector { get }
-<<<<<<< HEAD
-  // SWIFT_ENABLE_TENSORFLOW END
-=======
->>>>>>> 109e8088
 }
 
 public extension Differentiable where TangentVector == Self {
@@ -85,20 +77,12 @@
   }
 }
 
-<<<<<<< HEAD
-// SWIFT_ENABLE_TENSORFLOW
-=======
->>>>>>> 109e8088
 public extension Differentiable {
   // This is a temporary solution enabling the addition of
   // `zeroTangentVectorInitializer` without implementing derived conformances.
   // This property will produce incorrect results when tangent vectors depend
   // on instance-specific information from `self`.
-<<<<<<< HEAD
-  // FIXME: Implement derived conformances and remove this default
-=======
   // TODO: Implement derived conformances and remove this default
->>>>>>> 109e8088
   // implementation.
   @available(*, deprecated, message: """
       `zeroTangentVectorInitializer` derivation has not been implemented; this \
@@ -112,9 +96,4 @@
   /// A tangent vector initialized using `zeroTangentVectorInitializer`.
   /// `move(along: zeroTangentVector)` should not modify `self`.
   var zeroTangentVector: TangentVector { zeroTangentVectorInitializer() }
-<<<<<<< HEAD
-}
-// SWIFT_ENABLE_TENSORFLOW END
-=======
-}
->>>>>>> 109e8088
+}