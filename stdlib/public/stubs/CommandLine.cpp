--- conflicted
+++ resolved
@@ -120,12 +120,6 @@
     return _swift_stdlib_ProcessOverrideUnsafeArgv;
   }
 
-<<<<<<< HEAD
-  char argPtr[8192]; // or use ARG_MAX? 8192 is used in LLDB though..
-  size_t argPtrSize = sizeof(argPtr);
-  int mib[4] = { CTL_KERN, KERN_PROC, KERN_PROC_ARGS, getpid() };
-  if (sysctl(mib, 4, argPtr, &argPtrSize, NULL, 0) != 0)
-=======
   char *argPtr = NULL; // or use ARG_MAX? 8192 is used in LLDB though..
   int mib[4] = { CTL_KERN, KERN_PROC, KERN_PROC_ARGS, getpid() };
   size_t argPtrSize = 0;
@@ -143,7 +137,6 @@
     }
   }
   if (!argPtr)
->>>>>>> c1676a14
     swift::fatalError(0, "fatal error: could not retrieve commandline "
                          "arguments: sysctl: %s.\n", strerror(errno));
 
@@ -157,11 +150,8 @@
   char **outBuf = (char **)calloc(argvec.size() + 1, sizeof(char *));
   std::copy(argvec.begin(), argvec.end(), outBuf);
   outBuf[argvec.size()] = nullptr;
-<<<<<<< HEAD
-=======
 
   free(argPtr);
->>>>>>> c1676a14
     
   return outBuf;
 }
