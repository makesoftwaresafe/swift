--- conflicted
+++ resolved
@@ -200,20 +200,12 @@
 
 /// This protocol is only used for compile-time checks that
 /// every storage type implements all required operations.
-<<<<<<< HEAD
 internal protocol _HashStorage {
-  typealias Key
-  typealias Value
-  typealias Index
-  typealias SequenceElement
-  typealias SequenceElementWithoutLabels
-=======
-internal protocol _HashStorageType {
   associatedtype Key
   associatedtype Value
   associatedtype Index
   associatedtype SequenceElement
->>>>>>> 5e11e3f7
+  associatedtype SequenceElementWithoutLabels
   var startIndex: Index { get }
   var endIndex: Index { get }
 
@@ -4115,7 +4107,7 @@
 %if Self == 'Set':
   public mutating func add(member newKey: Key) {
     _nativeStorage.unsafeAddNew(key: newKey)
-    _actualLength++
+    _actualLength += 1
   }
 %elif Self == 'Dictionary':
   public mutating func add(key newKey: Key, value: Value) {
