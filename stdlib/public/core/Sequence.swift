--- conflicted
+++ resolved
@@ -612,13 +612,8 @@
   public func _initializeTo(ptr: UnsafeMutablePointer<Iterator.Element>)
     -> UnsafeMutablePointer<Iterator.Element> {
     var p = UnsafeMutablePointer<Iterator.Element>(ptr)
-<<<<<<< HEAD
-    for x in IteratorSequence(self.iterator()) {
+    for x in IteratorSequence(self.makeIterator()) {
       p.initialize(with: x)
-=======
-    for x in IteratorSequence(self.makeIterator()) {
-      p.initializePointee(x)
->>>>>>> e62bd68b
       p += 1
     }
     return p
