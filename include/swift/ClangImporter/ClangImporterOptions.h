//===--- ClangImporterOptions.h ---------------------------------*- C++ -*-===//
//
// This source file is part of the Swift.org open source project
//
// Copyright (c) 2014 - 2017 Apple Inc. and the Swift project authors
// Licensed under Apache License v2.0 with Runtime Library Exception
//
// See https://swift.org/LICENSE.txt for license information
// See https://swift.org/CONTRIBUTORS.txt for the list of Swift project authors
//
//===----------------------------------------------------------------------===//

#ifndef SWIFT_CLANGIMPORTER_CLANGIMPORTEROPTIONS_H
#define SWIFT_CLANGIMPORTER_CLANGIMPORTEROPTIONS_H

// SWIFT_ENABLE_TENSORFLOW
#include "clang/Basic/InMemoryOutputFileSystem.h"
#include "llvm/ADT/Hashing.h"

#include <string>
#include <vector>

namespace swift {

/// Options for controlling the behavior of the Clang importer.
class ClangImporterOptions {
public:
  /// The module cache path which the Clang importer should use.
  std::string ModuleCachePath;

  /// Extra arguments which should be passed to the Clang importer.
  std::vector<std::string> ExtraArgs;

  /// A directory for overriding Clang's resource directory.
  std::string OverrideResourceDir;

  /// The target CPU to compile for.
  ///
  /// Equivalent to Clang's -mcpu=.
  std::string TargetCPU;

  /// The path to which we should store indexing data, if any.
  std::string IndexStorePath;

  /// The bridging header or PCH that will be imported.
  std::string BridgingHeader;

  /// When automatically generating a precompiled header from the bridging
  /// header, place it in this directory.
  std::string PrecompiledHeaderOutputDir;

  /// The optimizaton setting.  This doesn't typically matter for
  /// import, but it can affect Clang's IR generation of static functions.
  std::string Optimization;

  /// Disable validating the persistent PCH.
  bool PCHDisableValidation = false;

  /// \see Mode
  enum class Modes : uint8_t {
    /// Set up Clang for importing modules into Swift and generating IR from
    /// Swift code.
    Normal,
    /// Set up Clang for backend compilation only.
    EmbedBitcode
  };

  /// Controls how Clang is initially set up.
  Modes Mode = Modes::Normal;

  /// When set, preserves more information during import.
  ///
  /// Also \em disables some information that is only needed for object file
  /// generation.
  bool DetailedPreprocessingRecord = false;

  /// If true, Clang diagnostics will be dumped to stderr using Clang's
  /// diagnostic printer as well as being passed to Swift's diagnostic engine.
  bool DumpClangDiagnostics = false;

  /// If true, forward declarations will be imported using unavailable types
  /// instead of dropped altogether when possible.
  bool ImportForwardDeclarations = false;

  /// Whether to use the import as member inference system
  ///
  /// When importing a global, try to infer whether we can import it as a
  /// member of some type instead. This includes inits, computed properties,
  /// and methods.
  bool InferImportAsMember = false;

  /// If true ignore the swift bridged attribute.
  bool DisableSwiftBridgeAttr = false;

  /// When set, don't look for or load overlays.
  bool DisableOverlayModules = false;

  /// When set, don't enforce warnings with -Werror.
  bool DebuggerSupport = false;

<<<<<<< HEAD
  /// When set, clobber the Clang instance's virtual file system with the Swift
  /// virtual file system.
  bool ForceUseSwiftVirtualFileSystem = false;

  // SWIFT_ENABLE_TENSORFLOW
  /// When set, clang writes its output files (module caches) to this instead
  /// of to the real filesystem.
  llvm::IntrusiveRefCntPtr<clang::InMemoryOutputFileSystem>
      InMemoryOutputFileSystem;


=======
>>>>>>> 1a1f731a
  /// Return a hash code of any components from these options that should
  /// contribute to a Swift Bridging PCH hash.
  llvm::hash_code getPCHHashComponents() const {
    using llvm::hash_value;
    using llvm::hash_combine;

    auto Code = hash_value(ModuleCachePath);
    // ExtraArgs ignored - already considered in Clang's module hashing.
    Code = hash_combine(Code, OverrideResourceDir);
    Code = hash_combine(Code, TargetCPU);
    Code = hash_combine(Code, BridgingHeader);
    Code = hash_combine(Code, PrecompiledHeaderOutputDir);
    Code = hash_combine(Code, static_cast<uint8_t>(Mode));
    Code = hash_combine(Code, DetailedPreprocessingRecord);
    Code = hash_combine(Code, ImportForwardDeclarations);
    Code = hash_combine(Code, InferImportAsMember);
    Code = hash_combine(Code, DisableSwiftBridgeAttr);
    Code = hash_combine(Code, DisableOverlayModules);
    return Code;
  }
};

} // end namespace swift

#endif<|MERGE_RESOLUTION|>--- conflicted
+++ resolved
@@ -98,11 +98,6 @@
   /// When set, don't enforce warnings with -Werror.
   bool DebuggerSupport = false;
 
-<<<<<<< HEAD
-  /// When set, clobber the Clang instance's virtual file system with the Swift
-  /// virtual file system.
-  bool ForceUseSwiftVirtualFileSystem = false;
-
   // SWIFT_ENABLE_TENSORFLOW
   /// When set, clang writes its output files (module caches) to this instead
   /// of to the real filesystem.
@@ -110,8 +105,6 @@
       InMemoryOutputFileSystem;
 
 
-=======
->>>>>>> 1a1f731a
   /// Return a hash code of any components from these options that should
   /// contribute to a Swift Bridging PCH hash.
   llvm::hash_code getPCHHashComponents() const {
