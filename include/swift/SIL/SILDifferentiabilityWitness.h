--- conflicted
+++ resolved
@@ -132,18 +132,10 @@
   bool isSerialized() const { return IsSerialized; }
   const DeclAttribute *getAttribute() const { return Attribute; }
 
-<<<<<<< HEAD
-  // SWIFT_ENABLE_TENSORFLOW
-=======
->>>>>>> e2014e33
   /// Returns the `SILAutoDiffIndices` corresponding to this config's indices.
   // TODO(TF-893): This is a temporary shim for incremental removal of
   // `SILAutoDiffIndices`. Eventually remove this.
   SILAutoDiffIndices getSILAutoDiffIndices() const;
-<<<<<<< HEAD
-  // SWIFT_ENABLE_TENSORFLOW END
-=======
->>>>>>> e2014e33
 
   /// Verify that the differentiability witness is well-formed.
   void verify(const SILModule &module) const;
