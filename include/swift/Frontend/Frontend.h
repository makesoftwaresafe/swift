--- conflicted
+++ resolved
@@ -250,13 +250,6 @@
   void addInputBuffer(llvm::MemoryBuffer *Buf) {
     FrontendOpts.Inputs.addInputBuffer(Buf);
   }
-<<<<<<< HEAD
-=======
-
-  void setPrimaryInput(SelectedInput pi) {
-    FrontendOpts.Inputs.setPrimaryInput(pi);
-  }
->>>>>>> afc4c49b
 
   void clearInputs() { FrontendOpts.Inputs.clearInputs(); }
 
