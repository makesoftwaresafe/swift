--- conflicted
+++ resolved
@@ -457,11 +457,6 @@
 ERROR(constexpr_imported_func_not_onone, none, "imported constant evaluable "
       "function '%0' must be annotated '@_optimize(none)'", (StringRef))
 
-<<<<<<< HEAD
-// Automatic differentiation diagnostics
-ERROR(autodiff_internal_swift_not_imported,none,
-      "AD internal error: the Swift module is not imported", ())
-=======
 // Differentiation transform diagnostics
 ERROR(autodiff_internal_swift_not_imported,none,
       "Automatic differentiation internal error: the Swift module is not "
@@ -469,7 +464,6 @@
 ERROR(autodiff_differentiation_module_not_imported,none,
       "Automatic differentiation requires the '_Differentiation' module to be "
       "imported", ())
->>>>>>> e2014e33
 ERROR(autodiff_conversion_to_linear_function_not_supported,none,
       "conversion to '@differentiable(linear)' function type is not yet "
       "supported", ())
@@ -479,7 +473,20 @@
       "expression is not differentiable", ())
 NOTE(autodiff_expression_not_differentiable_note,none,
      "expression is not differentiable", ())
-<<<<<<< HEAD
+NOTE(autodiff_when_differentiating_function_call,none,
+     "when differentiating this function call", ())
+NOTE(autodiff_when_differentiating_function_definition,none,
+     "when differentiating this function definition", ())
+NOTE(autodiff_implicitly_inherited_differentiable_attr_here,none,
+     "differentiability required by the corresponding protocol requirement "
+     "here", ())
+NOTE(autodiff_jvp_control_flow_not_supported,none,
+     "forward-mode differentiation does not yet support control flow", ())
+NOTE(autodiff_control_flow_not_supported,none,
+     "cannot differentiate unsupported control flow", ())
+NOTE(autodiff_missing_return,none,
+     "missing return for differentiation", ())
+// SWIFT_ENABLE_TENSORFLOW
 NOTE(autodiff_external_nondifferentiable_function,none,
      "cannot differentiate functions that have not been marked "
      "'@differentiable' and that are defined in other files", ())
@@ -541,44 +548,21 @@
      "have a member named '%1'", (StringRef, StringRef))
 NOTE(autodiff_value_defined_here,none,
      "value defined here", ())
-=======
->>>>>>> e2014e33
-NOTE(autodiff_when_differentiating_function_call,none,
-     "when differentiating this function call", ())
-NOTE(autodiff_when_differentiating_function_definition,none,
-     "when differentiating this function definition", ())
-<<<<<<< HEAD
 NOTE(autodiff_cannot_differentiate_through_inout_arguments,none,
      "cannot differentiate through 'inout' arguments", ())
 NOTE(autodiff_cannot_differentiate_through_multiple_results,none,
      "cannot differentiate through multiple results", ())
 NOTE(autodiff_class_member_not_supported,none,
      "differentiating class members is not yet supported", ())
-NOTE(autodiff_implicitly_inherited_differentiable_attr_here,none,
-     "differentiability required by the corresponding protocol requirement "
-     "here", ())
 // TODO(TF-642): Remove when `partial_apply` works with `@differentiable`
 // functions.
 NOTE(autodiff_cannot_param_subset_thunk_partially_applied_orig_fn,none,
      "cannot convert a direct method reference to a '@differentiable' "
      "function; use an explicit closure instead", ())
-=======
-NOTE(autodiff_implicitly_inherited_differentiable_attr_here,none,
-     "differentiability required by the corresponding protocol requirement "
-     "here", ())
->>>>>>> e2014e33
-NOTE(autodiff_jvp_control_flow_not_supported,none,
-     "forward-mode differentiation does not yet support control flow", ())
-NOTE(autodiff_control_flow_not_supported,none,
-     "cannot differentiate unsupported control flow", ())
-<<<<<<< HEAD
 // TODO(TF-1080): Remove when differentiation supports `begin_apply`.
 NOTE(autodiff_coroutines_not_supported,none,
      "differentiation of coroutine calls is not yet supported", ())
-=======
->>>>>>> e2014e33
-NOTE(autodiff_missing_return,none,
-     "missing return for differentiation", ())
+// SWIFT_ENABLE_TENSORFLOW END
 
 ERROR(non_physical_addressof,none,
       "addressof only works with purely physical lvalues; "
