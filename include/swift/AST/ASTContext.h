--- conflicted
+++ resolved
@@ -273,7 +273,9 @@
   /// Cache of remapped types (useful for diagnostics).
   llvm::StringMap<Type> RemappedTypes;
 
-<<<<<<< HEAD
+  /// The # of times we have performed typo correction.
+  unsigned NumTypoCorrections = 0;
+
   /// Cache of autodiff-associated vector spaces.
   llvm::DenseMap<Type, Optional<VectorSpace>> AutoDiffVectorSpaces;
 
@@ -282,10 +284,6 @@
   /// same set of parameters.
   llvm::DenseMap<std::pair<Decl *, IndexSubset *>, DifferentiableAttr *>
       DifferentiableAttrs;
-=======
-  /// The # of times we have performed typo correction.
-  unsigned NumTypoCorrections = 0;
->>>>>>> ce6a1cbd
 
 private:
   /// The current generation number, which reflects the number of
