//===--- Attr.def - Swift Attributes Metaprogramming ------------*- C++ -*-===//
//
// This source file is part of the Swift.org open source project
//
// Copyright (c) 2014 - 2017 Apple Inc. and the Swift project authors
// Licensed under Apache License v2.0 with Runtime Library Exception
//
// See https://swift.org/LICENSE.txt for license information
// See https://swift.org/CONTRIBUTORS.txt for the list of Swift project authors
//
//===----------------------------------------------------------------------===//
//
// This file defines macros used for macro-metaprogramming with attributes.
//
//===----------------------------------------------------------------------===//

#ifndef DECL_ATTR
#define DECL_ATTR(SPELLING, CLASS, OPTIONS, CODE)
#endif

#ifndef CONTEXTUAL_DECL_ATTR
#define CONTEXTUAL_DECL_ATTR(SPELLING, CLASS, OPTIONS, CODE) \
                   DECL_ATTR(SPELLING, CLASS, OPTIONS, CODE)
#endif

#ifndef SIMPLE_DECL_ATTR
#define SIMPLE_DECL_ATTR(X, CLASS, OPTIONS, CODE) \
               DECL_ATTR(X, CLASS, OPTIONS, CODE)
#endif

#ifndef CONTEXTUAL_SIMPLE_DECL_ATTR
#define CONTEXTUAL_SIMPLE_DECL_ATTR(X, CLASS, OPTIONS, CODE) \
                   SIMPLE_DECL_ATTR(X, CLASS, OPTIONS, CODE)
#endif

#ifndef DECL_ATTR_ALIAS
#define DECL_ATTR_ALIAS(SPELLING, CLASS)
#endif

#ifndef CONTEXTUAL_DECL_ATTR_ALIAS
#define CONTEXTUAL_DECL_ATTR_ALIAS(SPELLING, CLASS) \
                   DECL_ATTR_ALIAS(SPELLING, CLASS)
#endif

#ifndef TYPE_ATTR
#define TYPE_ATTR(X)
#endif

// Type attributes
TYPE_ATTR(autoclosure)
TYPE_ATTR(convention)
TYPE_ATTR(noreturn)
TYPE_ATTR(noescape)
TYPE_ATTR(escaping)
// SWIFT_ENABLE_TENSORFLOW
TYPE_ATTR(autodiff)
TYPE_ATTR(nondiff)

// SIL-specific attributes
TYPE_ATTR(block_storage)
TYPE_ATTR(box)
TYPE_ATTR(dynamic_self)
#define REF_STORAGE(Name, name, ...) TYPE_ATTR(sil_##name)
#include "swift/AST/ReferenceStorage.def"
TYPE_ATTR(error)
TYPE_ATTR(out)
TYPE_ATTR(in)
TYPE_ATTR(inout)
TYPE_ATTR(inout_aliasable)
TYPE_ATTR(in_guaranteed)
TYPE_ATTR(in_constant)
TYPE_ATTR(owned)
TYPE_ATTR(unowned_inner_pointer)
TYPE_ATTR(guaranteed)
TYPE_ATTR(autoreleased)
TYPE_ATTR(callee_owned)
TYPE_ATTR(callee_guaranteed)
TYPE_ATTR(objc_metatype)
TYPE_ATTR(opened)
TYPE_ATTR(pseudogeneric)
TYPE_ATTR(yields)
TYPE_ATTR(yield_once)
TYPE_ATTR(yield_many)

// SIL metatype attributes.
TYPE_ATTR(thin)
TYPE_ATTR(thick)

// Schema for DECL_ATTR:
//
// - Attribute name.
// - Class name without the 'Attr' suffix (ignored for
// - Options for the attribute, including:
//    * the declarations the attribute can appear on
//    * whether duplicates are allowed
//    * whether the attribute is considered a decl modifier or not (no '@')
// - Unique attribute identifier used for serialization.  This
//   can never be changed.
//
// SIMPLE_DECL_ATTR is the same, but the class becomes
// SimpleDeclAttr<DAK_##NAME>.
//
// Please help ease code review/audits:
// - Please indent once, not to the opening '('.
// - Please place the "OnXYZ" flags together on the next line.
// - Please place the non-OnXYZ flags together on the next to last line.
// - Please place the unique number on the last line. If the attribute is NOT
//   serialized, then please place that flag on the last line too. For example:
//     123)
//     NotSerialized, 321)
// - Please sort attributes by serialization number.
// - Please create a "NOTE" comment if a unique number is skipped.

DECL_ATTR(_silgen_name, SILGenName,
  OnAbstractFunction |
  LongAttribute | UserInaccessible,
  0)
DECL_ATTR(available, Available,
  OnAbstractFunction | OnGenericType | OnVar | OnSubscript | OnEnumElement |
  OnExtension | OnGenericTypeParam |
  AllowMultipleAttributes | LongAttribute,
  1)
CONTEXTUAL_SIMPLE_DECL_ATTR(final, Final,
  OnClass | OnFunc | OnAccessor | OnVar | OnSubscript |
  DeclModifier,
  2)
DECL_ATTR(objc, ObjC,
  OnAbstractFunction | OnClass | OnProtocol | OnExtension | OnVar |
  OnSubscript | OnEnum | OnEnumElement,
  3)
CONTEXTUAL_SIMPLE_DECL_ATTR(required, Required,
  OnConstructor |
  DeclModifier,
  4)
CONTEXTUAL_SIMPLE_DECL_ATTR(optional, Optional,
  OnConstructor | OnFunc | OnAccessor | OnVar | OnSubscript |
  DeclModifier,
  5)
SIMPLE_DECL_ATTR(dynamicCallable, DynamicCallable,
  OnNominalType,
  6)
SIMPLE_DECL_ATTR(noreturn, NoReturn,
  OnFunc | OnAccessor,
  7)
SIMPLE_DECL_ATTR(_exported, Exported,
  OnImport |
  UserInaccessible,
  8)
SIMPLE_DECL_ATTR(dynamicMemberLookup, DynamicMemberLookup,
  OnNominalType,
  9)
SIMPLE_DECL_ATTR(NSCopying, NSCopying,
  OnVar,
  10)
SIMPLE_DECL_ATTR(IBAction, IBAction,
  OnFunc,
  11)
SIMPLE_DECL_ATTR(IBDesignable, IBDesignable,
  OnClass | OnExtension,
  12)
SIMPLE_DECL_ATTR(IBInspectable, IBInspectable,
  OnVar,
  13)
SIMPLE_DECL_ATTR(IBOutlet, IBOutlet,
  OnVar,
  14)
SIMPLE_DECL_ATTR(NSManaged, NSManaged,
  OnVar | OnFunc | OnAccessor,
  15)
CONTEXTUAL_SIMPLE_DECL_ATTR(lazy, Lazy, DeclModifier |
  OnVar,
  16)
SIMPLE_DECL_ATTR(LLDBDebuggerFunction, LLDBDebuggerFunction,
  OnFunc |
  UserInaccessible,
  17)
SIMPLE_DECL_ATTR(UIApplicationMain, UIApplicationMain,
  OnClass,
  18)
SIMPLE_DECL_ATTR(unsafe_no_objc_tagged_pointer, UnsafeNoObjCTaggedPointer,
  OnProtocol |
  UserInaccessible,
  19)
DECL_ATTR(inline, Inline,
  OnVar | OnSubscript | OnAbstractFunction,
  20)
DECL_ATTR(_semantics, Semantics,
  OnAbstractFunction | OnSubscript |
  AllowMultipleAttributes | UserInaccessible,
  21)
CONTEXTUAL_SIMPLE_DECL_ATTR(dynamic, Dynamic,
  OnFunc | OnAccessor | OnVar | OnSubscript | OnConstructor |
  DeclModifier,
  22)
CONTEXTUAL_SIMPLE_DECL_ATTR(infix, Infix,
  OnFunc | OnOperator |
  DeclModifier,
  23)
CONTEXTUAL_SIMPLE_DECL_ATTR(prefix, Prefix,
  OnFunc | OnOperator |
  DeclModifier,
  24)
CONTEXTUAL_SIMPLE_DECL_ATTR(postfix, Postfix,
  OnFunc | OnOperator |
  DeclModifier,
  25)
SIMPLE_DECL_ATTR(_transparent, Transparent,
  OnFunc | OnAccessor | OnConstructor | OnVar | UserInaccessible,
  26)
SIMPLE_DECL_ATTR(requires_stored_property_inits, RequiresStoredPropertyInits,
  OnClass,
  27)
SIMPLE_DECL_ATTR(nonobjc, NonObjC,
  OnExtension | OnFunc | OnAccessor | OnVar | OnSubscript | OnConstructor,
  30)
SIMPLE_DECL_ATTR(_fixed_layout, FixedLayout,
  OnVar | OnClass | OnStruct |
  UserInaccessible,
  31)
SIMPLE_DECL_ATTR(inlinable, Inlinable,
  OnVar | OnSubscript | OnAbstractFunction,
  32)
DECL_ATTR(_specialize, Specialize,
  OnConstructor | OnFunc | OnAccessor |
  AllowMultipleAttributes | LongAttribute | UserInaccessible,
  33)
SIMPLE_DECL_ATTR(objcMembers, ObjCMembers,
  OnClass,
  34)
CONTEXTUAL_SIMPLE_DECL_ATTR(__consuming, Consuming,
  OnFunc | OnAccessor |
  DeclModifier |
  UserInaccessible |
  NotSerialized, 40)
CONTEXTUAL_SIMPLE_DECL_ATTR(mutating, Mutating,
  OnFunc | OnAccessor |
  DeclModifier |
  NotSerialized, 41)
CONTEXTUAL_SIMPLE_DECL_ATTR(nonmutating, NonMutating,
  OnFunc | OnAccessor |
  DeclModifier |
  NotSerialized, 42)
CONTEXTUAL_SIMPLE_DECL_ATTR(convenience, Convenience,
  OnConstructor |
  DeclModifier |
  NotSerialized, 43)
CONTEXTUAL_SIMPLE_DECL_ATTR(override, Override,
  OnFunc | OnAccessor | OnVar | OnSubscript | OnConstructor | OnAssociatedType |
  DeclModifier |
  NotSerialized, 44)
SIMPLE_DECL_ATTR(_hasStorage, HasStorage,
  OnVar |
  UserInaccessible |
  NotSerialized, 45)
DECL_ATTR(private, AccessControl,
  OnFunc | OnAccessor | OnExtension | OnGenericType | OnVar | OnSubscript |
  OnConstructor |
  DeclModifier |
  NotSerialized, 46)
DECL_ATTR_ALIAS(fileprivate, AccessControl)
DECL_ATTR_ALIAS(internal, AccessControl)
DECL_ATTR_ALIAS(public, AccessControl)
CONTEXTUAL_DECL_ATTR_ALIAS(open, AccessControl)
DECL_ATTR(__setter_access, SetterAccess,
  OnVar | OnSubscript |
  DeclModifier | RejectByParser |
  NotSerialized, 47)
DECL_ATTR(__raw_doc_comment, RawDocComment,
  OnAnyDecl |
  RejectByParser |
  NotSerialized, 48)
CONTEXTUAL_DECL_ATTR(weak, ReferenceOwnership,
  OnVar |
  DeclModifier |
  NotSerialized, 49)
CONTEXTUAL_DECL_ATTR_ALIAS(unowned, ReferenceOwnership)
DECL_ATTR(_effects, Effects,
  OnAbstractFunction |
  UserInaccessible,
  50)
DECL_ATTR(__objc_bridged, ObjCBridged,
  OnClass |
  RejectByParser |
  NotSerialized, 51)
SIMPLE_DECL_ATTR(NSApplicationMain, NSApplicationMain,
  OnClass,
  52)
SIMPLE_DECL_ATTR(_objc_non_lazy_realization, ObjCNonLazyRealization,
  OnClass |
  UserInaccessible,
  53)
DECL_ATTR(__synthesized_protocol, SynthesizedProtocol,
  OnConcreteNominalType |
  RejectByParser |
  NotSerialized, 54)
SIMPLE_DECL_ATTR(testable, Testable,
  OnImport |
  UserInaccessible |
  NotSerialized, 55)
DECL_ATTR(_alignment, Alignment,
  OnStruct | OnEnum |
  UserInaccessible,
  56)
SIMPLE_DECL_ATTR(rethrows, Rethrows,
  OnFunc | OnAccessor | OnConstructor |
  RejectByParser,
  57)
DECL_ATTR(_swift_native_objc_runtime_base, SwiftNativeObjCRuntimeBase,
  OnClass |
  UserInaccessible,
  59)
CONTEXTUAL_SIMPLE_DECL_ATTR(indirect, Indirect, DeclModifier |
  OnEnum | OnEnumElement,
  60)
SIMPLE_DECL_ATTR(warn_unqualified_access, WarnUnqualifiedAccess,
  OnFunc | OnAccessor /*| OnVar*/ |
  LongAttribute,
  61)
SIMPLE_DECL_ATTR(_show_in_interface, ShowInInterface,
  OnProtocol |
  UserInaccessible,
  62)
DECL_ATTR(_cdecl, CDecl,
  OnFunc | OnAccessor |
  LongAttribute | UserInaccessible,
  63)
SIMPLE_DECL_ATTR(usableFromInline, UsableFromInline,
  OnAbstractFunction | OnVar | OnSubscript | OnNominalType | OnTypeAlias |
  LongAttribute,
  64)
SIMPLE_DECL_ATTR(discardableResult, DiscardableResult,
  OnFunc | OnAccessor | OnConstructor |
  LongAttribute,
  65)
SIMPLE_DECL_ATTR(GKInspectable, GKInspectable,
  OnVar,
  66)
DECL_ATTR(_implements, Implements,
  OnFunc | OnAccessor | OnVar | OnSubscript | OnTypeAlias |
  UserInaccessible |
  NotSerialized, 67)
DECL_ATTR(_objcRuntimeName, ObjCRuntimeName,
  OnClass |
  UserInaccessible | RejectByParser |
  NotSerialized, 68)
SIMPLE_DECL_ATTR(_staticInitializeObjCMetadata, StaticInitializeObjCMetadata,
  OnClass | LongAttribute | RejectByParser |
  NotSerialized, 69)
DECL_ATTR(_restatedObjCConformance, RestatedObjCConformance,
  OnProtocol |
  LongAttribute | RejectByParser |
  NotSerialized, 70)
// NOTE: 71 is unused
SIMPLE_DECL_ATTR(_implicitly_unwrapped_optional, ImplicitlyUnwrappedOptional,
  OnFunc | OnAccessor | OnVar | OnParam | OnSubscript | OnConstructor |
  RejectByParser,
  72)
DECL_ATTR(_optimize, Optimize,
  OnAbstractFunction | OnSubscript | OnVar |
  UserInaccessible,
  73)
DECL_ATTR(_clangImporterSynthesizedType, ClangImporterSynthesizedType,
  OnGenericType |
  LongAttribute | RejectByParser | UserInaccessible |
  NotSerialized, 74)
SIMPLE_DECL_ATTR(_weakLinked, WeakLinked,
  OnNominalType | OnAssociatedType | OnFunc | OnAccessor | OnVar |
  OnSubscript | OnConstructor | OnEnumElement | UserInaccessible,
  75)
SIMPLE_DECL_ATTR(_frozen, Frozen,
  OnEnum |
  UserInaccessible,
  76)
SIMPLE_DECL_ATTR(_forbidSerializingReference, ForbidSerializingReference,
  OnAnyDecl |
  LongAttribute | RejectByParser | UserInaccessible | NotSerialized,
  77)
SIMPLE_DECL_ATTR(_hasInitialValue, HasInitialValue,
  OnVar |
  UserInaccessible,
  78)
SIMPLE_DECL_ATTR(_nonoverride, NonOverride,
  OnFunc | OnAccessor | OnVar | OnSubscript | OnConstructor | OnAssociatedType |
  UserInaccessible | NotSerialized,
  79)
DECL_ATTR(_dynamicReplacement, DynamicReplacement,
  OnAbstractFunction | OnVar | OnSubscript | UserInaccessible,
  80)
SIMPLE_DECL_ATTR(_borrowed, Borrowed,
  OnVar | OnSubscript | UserInaccessible |
  NotSerialized, 81)
DECL_ATTR(_private, PrivateImport,
  OnImport |
  UserInaccessible |
  NotSerialized, 82)

// SWIFT_ENABLE_TENSORFLOW
DECL_ATTR(differentiable, Differentiable,
  OnAccessor | OnFunc | OnVar | LongAttribute | AllowMultipleAttributes,
  83)
SIMPLE_DECL_ATTR(compilerEvaluable, CompilerEvaluable,
                 OnAccessor | OnFunc | OnConstructor | OnSubscript,
                 /* Not serialized */ 84)
SIMPLE_DECL_ATTR(TensorFlowGraph, TensorFlowGraph,
                 OnFunc, 85)
SIMPLE_DECL_ATTR(TFParameter, TFParameter,
<<<<<<< HEAD
                 OnVar, 86)
SIMPLE_DECL_ATTR(_fieldwiseProductSpace, FieldwiseProductSpace,
                 OnTypeAlias | OnNominalType | UserInaccessible, 87)
=======
                 OnVar, 83)
SIMPLE_DECL_ATTR(_fieldwiseDifferentiable, FieldwiseDifferentiable,
                 OnNominalType | UserInaccessible, 84)
>>>>>>> 44a366a1
SIMPLE_DECL_ATTR(noDerivative, NoDerivative,
                 OnVar, 88)

#undef TYPE_ATTR
#undef DECL_ATTR_ALIAS
#undef CONTEXTUAL_DECL_ATTR_ALIAS
#undef SIMPLE_DECL_ATTR
#undef CONTEXTUAL_SIMPLE_DECL_ATTR
#undef DECL_ATTR
#undef CONTEXTUAL_DECL_ATTR<|MERGE_RESOLUTION|>--- conflicted
+++ resolved
@@ -404,15 +404,9 @@
 SIMPLE_DECL_ATTR(TensorFlowGraph, TensorFlowGraph,
                  OnFunc, 85)
 SIMPLE_DECL_ATTR(TFParameter, TFParameter,
-<<<<<<< HEAD
                  OnVar, 86)
-SIMPLE_DECL_ATTR(_fieldwiseProductSpace, FieldwiseProductSpace,
-                 OnTypeAlias | OnNominalType | UserInaccessible, 87)
-=======
-                 OnVar, 83)
 SIMPLE_DECL_ATTR(_fieldwiseDifferentiable, FieldwiseDifferentiable,
-                 OnNominalType | UserInaccessible, 84)
->>>>>>> 44a366a1
+                 OnNominalType | UserInaccessible, 87)
 SIMPLE_DECL_ATTR(noDerivative, NoDerivative,
                  OnVar, 88)
 
