--- conflicted
+++ resolved
@@ -3364,13 +3364,7 @@
       IndexSubset *parameterIndices, AutoDiffLinearMapKind kind,
       LookupConformanceFn lookupConformance, bool makeSelfParamFirst = false);
 
-<<<<<<< HEAD
-  // SWIFT_ENABLE_TENSORFLOW
   AnyFunctionType *getWithoutDifferentiability() const;
-  // SWIFT_ENABLE_TENSORFLOW END
-=======
-  AnyFunctionType *getWithoutDifferentiability() const;
->>>>>>> 025cb9a5
 
   /// True if the parameter declaration it is attached to is guaranteed
   /// to not persist the closure for longer than the duration of the call.
