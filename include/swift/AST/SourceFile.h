--- conflicted
+++ resolved
@@ -177,15 +177,6 @@
   /// been validated.
   llvm::SetVector<ValueDecl *> UnvalidatedDeclsWithOpaqueReturnTypes;
 
-<<<<<<< HEAD
-=======
-  /// The list of top-level declarations in the source file. This is \c None if
-  /// they have not yet been parsed.
-  /// FIXME: Once addTopLevelDecl/prependTopLevelDecl/truncateTopLevelDecls
-  /// have been removed, this can become an optional ArrayRef.
-  Optional<std::vector<Decl *>> Decls;
-
->>>>>>> 685d35b7
   using SeparatelyImportedOverlayMap =
     llvm::SmallDenseMap<ModuleDecl *, llvm::SmallPtrSet<ModuleDecl *, 1>>;
 
@@ -211,7 +202,6 @@
   friend Impl;
 
 public:
-<<<<<<< HEAD
 
   //SWIFT_ENABLE_TENSORLFLOW
   //For Tensorflow, keep this public because the SwiftCodeCompletion needs it
@@ -219,11 +209,8 @@
   std::vector<Decl *> Decls;
   //SWIFT_ENABLE_TENSORLFLOW
 
-  /// Appends the given declaration to the end of the top-level decls list.
-=======
   /// Appends the given declaration to the end of the top-level decls list. Do
   /// not add any additional uses of this function.
->>>>>>> 685d35b7
   void addTopLevelDecl(Decl *d) {
     // Force decl parsing if we haven't already.
     (void)getTopLevelDecls();
