--- conflicted
+++ resolved
@@ -329,14 +329,10 @@
         PrespecializeGenericMetadata(false), UseIncrementalLLVMCodeGen(true),
         UseSwiftCall(false), UseTypeLayoutValueHandling(true), GenerateProfile(false),
         EnableDynamicReplacementChaining(false),
-<<<<<<< HEAD
         // SWIFT_ENABLE_TENSORFLOW
         // TODO(TF-486): Reenable round type debug types.
         DisableRoundTripDebugTypes(true), DisableDebuggerShadowCopies(false),
-=======
-        DisableRoundTripDebugTypes(false), DisableDebuggerShadowCopies(false),
         DisableConcreteTypeMetadataMangledNameAccessors(false),
->>>>>>> faec5866
         CmdArgs(), SanitizeCoverage(llvm::SanitizerCoverageOptions()),
         TypeInfoFilter(TypeInfoDumpFilter::All) {}
 
